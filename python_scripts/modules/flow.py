import os 
import subprocess
import sys
import helper
import glob
import shutil
from time import time 
import numpy as np
import h5py

def dfnFlow(self):
    ''' dfnFlow
    Run the dfnFlow portion of the workflow.
    1) lagrit2pflotran: takes output from LaGriT and processes it for use in PFLOTRAN
    ''' 

    print('='*80)
    print("\ndfnFlow Starting\n")
    print('='*80)

    tic_flow = time()

    tic = time()
    self.lagrit2pflotran()
    #helper.dump_time(self._jobname, 'Function: lagrit2pflotran', time() - tic)   
    
    tic = time()    
    self.pflotran()
    #helper.dump_time(self._jobname, 'Function: pflotran', time() - tic)  

<<<<<<< HEAD
    tic = time()    
    #self.parse_pflotran_vtk()       
    helper.dump_time(self._jobname, 'Function: parse_pflotran_vtk', time() - tic)    
    print 'COMPLETED CPP VERSION OF PARSE VTK'

#    tic = time()
    self.parse_pflotran_vtk_python()
#    helper.dump_time(self._jobname, 'Function: parse_pflotran_vtk_python', time() - tic)    
#    print 'COMPLETED PYTHON VERSION OF PARSE VTK'
=======
    #tic = time()    
    #self.parse_pflotran_vtk()       
    #helper.dump_time(self._jobname, 'Function: parse_pflotran_vtk', time() - tic)    
    #print 'COMPLETED CPP VERSION OF PARSE VTK'

    #tic = time()
    self.parse_pflotran_vtk_python()
    #helper.dump_time(self._jobname, 'Function: parse_pflotran_vtk_python', time() - tic)    
    print 'COMPLETED PYTHON VERSION OF PARSE VTK'
>>>>>>> 28341177

    #tic = time()    
    self.pflotran_cleanup()
    #helper.dump_time(self._jobname, 'Function: parse_cleanup', time() - tic) 
    #helper.dump_time(self._jobname,'Process: dfnFlow',time() - tic_flow)    

    print('='*80)
    print("\ndfnFlow Complete\n")
    print('='*80)


       
def lagrit2pflotran(self, inp_file='', mesh_type='', hex2tet=False):
    print ('='*80)
    print("Starting conversion of files for PFLOTRAN ")
    print ('='*80)
    if inp_file:
        self._inp_file = inp_file
    else:
        inp_file = self._inp_file

    if inp_file == '':
        sys.exit('ERROR: Please provide inp filename!')

    if mesh_type:
        if mesh_type in mesh_types_allowed:
            self._mesh_type = mesh_type
        else:
            sys.exit('ERROR: Unknown mesh type. Select one of dfn, volume or mixed!')
    else:
        mesh_type = self._mesh_type

    if mesh_type == '':
        sys.exit('ERROR: Please provide mesh type!')

    self._uge_file = inp_file[:-4] + '.uge'
    # Check if UGE file was created by LaGriT, if it does not exists, exit
    failure = os.path.isfile(self._uge_file)
    if failure == False:
        sys.exit('Failed to run LaGrit to get initial .uge file')

    if mesh_type == 'dfn':
        self.write_perms_and_correct_volumes_areas() # Make sure perm and aper files are specified

    # Convert zone files to ex format
    #self.zone2ex(zone_file='boundary_back_n.zone',face='north')
    #self.zone2ex(zone_file='boundary_front_s.zone',face='south')
    #self.zone2ex(zone_file='boundary_left_w.zone',face='west')
    #self.zone2ex(zone_file='boundary_right_e.zone',face='east')
    #self.zone2ex(zone_file='boundary_top.zone',face='top')
    #self.zone2ex(zone_file='boundary_bottom.zone',face='bottom')
    self.zone2ex(zone_file='all')
    print ('='*80)
    print("Conversion of files for PFLOTRAN complete")
    print ('='*80)
    print("\n\n")

def zone2ex(self, uge_file='', zone_file='', face=''):
    '''zone2ex    
    Convert zone files from LaGriT into ex format for LaGriT
    inputs:
    uge_file: name of uge file
    zone_file: name of zone file
    face: face of the plane corresponding to the zone file

    zone_file='all' processes all directions, top, bottom, left, right, front, back
    '''

    print('--> Converting zone files to ex')    
    if self._uge_file:
        uge_file = self._uge_file
    else:
        self._uge_file = uge_file

    uge_file = self._uge_file
    if uge_file == '':
        sys.exit('ERROR: Please provide uge filename!')
    # Opening uge file
    print('\n--> Opening uge file')
    fuge = open(uge_file, 'r')

    # Reading cell ids, cells centers and cell volumes
    line = fuge.readline()
    line = line.split()
    NumCells = int(line[1])

    Cell_id = np.zeros(NumCells, 'int')
    Cell_coord = np.zeros((NumCells, 3), 'float')
    Cell_vol = np.zeros(NumCells, 'float')

    for cells in range(NumCells):
        line = fuge.readline()
        line = line.split()
        Cell_id[cells] = int(line.pop(0))
        line = [float(id) for id in line]
        Cell_vol[cells] = line.pop(3)
        Cell_coord[cells] = line
    fuge.close()

    print('--> Finished with uge file\n')

    # loop through zone files
    if zone_file is 'all':
            zone_files = ['pboundary_front_s.zone', 'pboundary_back_n.zone', 'pboundary_left_w.zone', \
                            'pboundary_right_e.zone', 'pboundary_top.zone', 'pboundary_bottom.zone']
            face_names = ['south', 'north', 'west', 'east', 'top', 'bottom']
    else: 
            if zone_file == '':
                sys.exit('ERROR: Please provide boundary zone filename!')
            if face == '':
                sys.exit('ERROR: Please provide face name among: top, bottom, north, south, east, west !')
            zone_files = [zone_file]
            face_names = [face]
            
    for iface,zone_file in enumerate(zone_files):
            face = face_names[iface]
            # Ex filename
            ex_file = zone_file.strip('zone') + 'ex'

            # Opening the input file
            print '--> Opening zone file: ', zone_file
            fzone = open(zone_file, 'r')
            fzone.readline()
            fzone.readline()
            fzone.readline()

            # Read number of boundary nodes
            print('--> Calculating number of nodes')
            NumNodes = int(fzone.readline())
            Node_array = np.zeros(NumNodes, 'int')
            # Read the boundary node ids
            print('--> Reading boundary node ids')

            if (NumNodes < 10):
                g = fzone.readline()
                node_array = g.split()
                # Convert string to integer array
                node_array = [int(id) for id in node_array]
                Node_array = np.asarray(node_array)
            else:
                for i in range(NumNodes / 10 + 1):
                    g = fzone.readline()
                    node_array = g.split()
                    # Convert string to integer array
                    node_array = [int(id) for id in node_array]
                    if (NumNodes - 10 * i < 10):
                        for j in range(NumNodes % 10):
                            Node_array[i * 10 + j] = node_array[j]
                    else:
                        for j in range(10):
                            Node_array[i * 10 + j] = node_array[j]
            fzone.close()
            print('--> Finished with zone file')

            Boundary_cell_area = np.zeros(NumNodes, 'float')
            for i in range(NumNodes):
                Boundary_cell_area[i] = 1.e20  # Fix the area to a large number

            print('--> Finished calculating boundary connections')

            boundary_cell_coord = [Cell_coord[Cell_id[i - 1] - 1] for i in Node_array]
            epsilon = 1e-0  # Make distance really small
            if (face == 'top'):
                boundary_cell_coord = [[cell[0], cell[1], cell[2] + epsilon] for cell in boundary_cell_coord]
            elif (face == 'bottom'):
                boundary_cell_coord = [[cell[0], cell[1], cell[2] - epsilon] for cell in boundary_cell_coord]
            elif (face == 'north'):
                boundary_cell_coord = [[cell[0], cell[1] + epsilon, cell[2]] for cell in boundary_cell_coord]
            elif (face == 'south'):
                boundary_cell_coord = [[cell[0], cell[1] - epsilon, cell[2]] for cell in boundary_cell_coord]
            elif (face == 'east'):
                boundary_cell_coord = [[cell[0] + epsilon, cell[1], cell[2]] for cell in boundary_cell_coord]
            elif (face == 'west'):
                boundary_cell_coord = [[cell[0] - epsilon, cell[1], cell[2]] for cell in boundary_cell_coord]
            elif (face == 'none'):
                boundary_cell_coord = [[cell[0], cell[1], cell[2]] for cell in boundary_cell_coord]
            else:
                sys.exit('ERROR: unknown face. Select one of: top, bottom, east, west, north, south.')

            with open(ex_file, 'w') as f:
                f.write('CONNECTIONS\t%i\n' % Node_array.size)
                for idx, cell in enumerate(boundary_cell_coord):
                    f.write('%i\t%.6e\t%.6e\t%.6e\t%.6e\n' % (
                        Node_array[idx], cell[0], cell[1], cell[2], Boundary_cell_area[idx]))
            print('--> Finished writing ex file "' + ex_file + '" corresponding to the zone file: ' + zone_file+'\n')

    print('--> Converting zone files to ex complete')    

def extract_common_nodes(self, volume_mesh_uge_file='', dfn_mesh_uge_file='', common_table_file='',
                 combined_uge_file='combined.uge'):

    print('--> Extracting nodes common to the volume and dfn meshes')

    table_file = common_table_file
    dat = np.genfromtxt(table_file, skip_header=7)
    common_dat = [[arr[0], arr[5]] for arr in dat if arr[1] == 21]

    file = dfn_mesh_uge_file
    f = open(file, 'r')
    num_cells = int(f.readline().strip('').split()[1])
    cell_count = num_cells

    cell_list = []
    for i in range(num_cells):
        line = f.readline().strip('').split()
        cell_list.append(line)

    conn_list = []
    num_conns = int(f.readline().strip('').split()[1])
    for i in range(num_conns):
        line = f.readline().strip('').split()
        conn_list.append(line)

    f.close()

    file = volume_mesh_uge_file
    f = open(file, 'r')
    num_cells = int(f.readline().strip('').split()[1])

    for i in range(num_cells):
        line = f.readline().strip('').split()
        line[0] = str(int(line[0]) + cell_count)
        cell_list.append(line)

    num_conns = int(f.readline().strip('').split()[1])
    for i in range(num_conns):
        line = f.readline().strip('').split()
        line[0] = str(int(line[0]) + cell_count)
        line[1] = str(int(line[1]) + cell_count)
        conn_list.append(line)

    f.close()

    epsilon = 1.e-3
    area = 1.e9

    for dat in common_dat:
        conn_list.append([cell_list[int(dat[0]) - 1][0], cell_list[int(dat[1]) - 1][0],
                          str(float(cell_list[int(dat[0]) - 1][1]) + epsilon),
                          str(float(cell_list[int(dat[0]) - 1][2]) + epsilon),
                          str(float(cell_list[int(dat[0]) - 1][3]) + epsilon), str(area)])

    for dat in common_dat:
        cell_list[int(dat[1]) - 1][1] = str(float(cell_list[int(dat[1]) - 1][1]) + epsilon)
        cell_list[int(dat[1]) - 1][2] = str(float(cell_list[int(dat[1]) - 1][2]) + epsilon)
        cell_list[int(dat[1]) - 1][3] = str(float(cell_list[int(dat[1]) - 1][3]) + epsilon)

    with open(combined_uge_file, 'w') as f:
        f.write('CELLS\t%i\n' % len(cell_list))
        for cell in cell_list:
            f.write('%i\t%.6e\t%.6e\t%.6e\t%.6e\n' % (
                int(cell[0]), float(cell[1]), float(cell[2]), float(cell[3]), float(cell[4])))
        f.write('CONNECTIONS\t%i\n' % len(conn_list))
        for conn in conn_list:
            f.write('%i\t%i\t%.6e\t%.6e\t%.6e\t%.6e\n' % (
                int(conn[0]), int(conn[1]), float(conn[2]), float(conn[3]), float(conn[4]), float(conn[5])))

def inp2gmv(self, inp_file=''):

    if inp_file:
        self._inp_file = inp_file
    else:
        inp_file = self._inp_file

    if inp_file == '':
        sys.exit('ERROR: inp file must be specified in inp2gmv!')

    gmv_file = inp_file[:-4] + '.gmv'

    with open('inp2gmv.lgi', 'w') as fid:
        fid.write('read / avs / ' + inp_file + ' / mo\n')
        fid.write('dump / gmv / ' + gmv_file + ' / mo\n')
        fid.write('finish \n\n')

    cmd = lagrit_path + ' <inp2gmv.lgi ' + '>lagrit_inp2gmv.txt'
    failure = os.system(cmd)
    if failure:
        sys.exit('ERROR: Failed to run LaGrit to get gmv from inp file!')
    print("--> Finished writing gmv format from avs format")


def write_perms_and_correct_volumes_areas(self, inp_file='', uge_file='', perm_file='', aper_file=''):

    print("--> Writing Perms and Correct Volume Areas")
    if inp_file:
        self._inp_file = inp_file
    else:
        inp_file = self._inp_file
    
    if inp_file == '':
        sys.exit('ERROR: inp file must be specified!')

    if uge_file:
        self._uge_file = uge_file
    else:
        uge_file = self._uge_file

    if uge_file == '':
        sys.exit('ERROR: uge file must be specified!')

    if perm_file:
        self._perm_file = perm_file
    else:
        perm_file = self._perm_file

    if perm_file == '' and self._perm_cell_file == '':
        sys.exit('ERROR: perm file must be specified!')

    if aper_file:
        self._aper_file = aper_file
    else:
        aper_file = self._aper_file

    if aper_file == '' and self._aper_cell_file == '':
        sys.exit('ERROR: aperture file must be specified!')

    mat_file = 'materialid.dat'
    t = time()
    # Make input file for C UGE converter
    f = open("convert_uge_params.txt", "w")
    f.write("%s\n"%inp_file)
    f.write("%s\n"%mat_file)
    f.write("%s\n"%uge_file)
    f.write("%s"%(uge_file[:-4]+'_vol_area.uge\n'))
    if self._aper_cell_file:
            f.write("%s\n"%self._aper_cell_file)
            f.write("1\n")
    else:
            f.write("%s\n"%self._aper_file)
            f.write("-1\n")
    f.close()

    cmd = os.environ['correct_uge_PATH']+ ' convert_uge_params.txt' 
    failure = os.system(cmd)
    if failure > 0:
            sys.exit('ERROR: UGE conversion failed\nExiting Program')
    elapsed = time() - t
    print '--> Time elapsed for UGE file conversion: %0.3f seconds\n'%elapsed

    # need number of nodes and mat ID file
    print('--> Writing HDF5 File')
    materialid = np.genfromtxt(mat_file, skip_header = 3).astype(int)
    materialid = -1 * materialid - 6
    NumIntNodes = len(materialid)

    if perm_file:
        filename = 'dfn_properties.h5'
        h5file = h5py.File(filename, mode='w')
        print('--> Beginning writing to HDF5 file')
        print('--> Allocating cell index array')
        iarray = np.zeros(NumIntNodes, '=i4')
        print('--> Writing cell indices')
        # add cell ids to file
        for i in range(NumIntNodes):
            iarray[i] = i + 1
        dataset_name = 'Cell Ids'
        h5dset = h5file.create_dataset(dataset_name, data=iarray)

        print ('--> Allocating permeability array')
        perm = np.zeros(NumIntNodes, '=f8')

        print('--> reading permeability data')
        print('--> Note: this script assumes isotropic permeability')
        perm_list = np.genfromtxt(perm_file,skip_header = 1)
        perm_list = np.delete(perm_list, np.s_[1:5], 1)

        matid_index = -1*materialid - 7
        for i in range(NumIntNodes):
            j = matid_index[i]
            if int(perm_list[j,0]) == materialid[i]:
                    perm[i] = perm_list[j, 1]
            else:
                    sys.exit('Indexing Error in Perm File')

        dataset_name = 'Permeability'
        h5dset = h5file.create_dataset(dataset_name, data=perm)

        h5file.close()
        print("--> Done writing permeability to h5 file")
        del perm_list

    if self._perm_cell_file:
        filename = 'dfn_properties.h5'
        h5file = h5py.File(filename, mode='w')

        print('--> Beginning writing to HDF5 file')
        print('--> Allocating cell index array')
        iarray = np.zeros(NumIntNodes, '=i4')
        print('--> Writing cell indices')
        # add cell ids to file
        for i in range(NumIntNodes):
            iarray[i] = i + 1
        dataset_name = 'Cell Ids'
        h5dset = h5file.create_dataset(dataset_name, data=iarray)
        print ('--> Allocating permeability array')
        perm = np.zeros(NumIntNodes, '=f8')
        print('--> reading permeability data')
        print('--> Note: this script assumes isotropic permeability')
        f = open(self._perm_cell_file, 'r')
        f.readline()
        perm_list = []
        while True:
            h = f.readline()
            h = h.split()
            if h == []:
                break
            h.pop(0)
            perm_list.append(h)

        perm_list = [float(perm[0]) for perm in perm_list]
        
        dataset_name = 'Permeability'
        h5dset = h5file.create_dataset(dataset_name, data=perm_list)
        f.close()

        h5file.close()
        print('--> Done writing permeability to h5 file')


def pflotran(self):
    ''' Run pflotran
    Copy PFLOTRAN run file into working directory and run with ncpus
    '''
    try: 
            shutil.copy(os.path.abspath(self._dfnFlow_file), os.path.abspath(os.getcwd()))
    except:
            print("-->ERROR copying PFLOTRAN input file")
            exit()
    print("="*80)
    print("--> Running PFLOTRAN") 
    cmd = '${PETSC_DIR}/${PETSC_ARCH}/bin/mpirun -np ' + str(self._ncpu) + ' $PFLOTRAN_DIR/src/pflotran/pflotran -pflotranin ' + self._local_dfnFlow_file
    os.system(cmd)    
    print('='*80)
    print("--> Running PFLOTRAN Complete")
    print('='*80)
    print("\n")

def pflotran_cleanup(self):
    '''pflotran_cleanup
    Concatenate PFLOTRAN output files and then delete them 
    '''
    print '--> Processing PFLOTRAN output' 
    
    cmd = 'cat '+self._local_dfnFlow_file[:-3]+'-cellinfo-001-rank*.dat > cellinfo.dat'
    os.system(cmd)

    cmd = 'cat '+self._local_dfnFlow_file[:-3]+'-darcyvel-001-rank*.dat > darcyvel.dat'
    os.system(cmd)

    for fl in glob.glob(self._local_dfnFlow_file[:-3]+'-cellinfo*.dat'):
            os.remove(fl)    
    for fl in glob.glob(self._local_dfnFlow_file[:-3]+'-darcyvel*.dat'):
            os.remove(fl)    

def create_dfnFlow_links():
    os.symlink('../full_mesh.uge', 'full_mesh.uge')
    os.symlink('../full_mesh_vol_area.uge', 'full_mesh_vol_area.uge')
    os.symlink('../full_mesh.inp', 'full_mesh.inp')
    os.symlink('../pboundary_back_n.zone', 'pboundary_back_n.zone')
    os.symlink('../pboundary_front_s.zone', 'pboundary_front_s.zone')
    os.symlink('../pboundary_left_w.zone', 'pboundary_left_w.zone')
    os.symlink('../pboundary_right_e.zone', 'pboundary_right_e.zone')
    os.symlink('../pboundary_top.zone', 'pboundary_top.zone')
    os.symlink('../pboundary_bottom.zone', 'pboundary_bottom.zone')
    os.symlink('../materialid.dat', 'materialid.dat')
    
def uncorrelated(sigma):
    print '--> Creating Uncorrelated Transmissivity Fields'
    print 'Variance: ', sigma
    print 'Running un-correlated'
    x = np.genfromtxt('../aperture.dat', skip_header = 1)[:,-1]
    k = np.genfromtxt('../perm.dat', skip_header = 1)[0,-1]
    n = len(x)

    print np.mean(x)

    perm = np.log(k)*np.ones(n) 
    perturbation = np.random.normal(0.0, 1.0, n)
    perm = np.exp(perm + np.sqrt(sigma)*perturbation) 

    aper = np.sqrt((12.0*perm))
    aper -= np.mean(aper)
    aper += np.mean(x)

    print '\nPerm Stats'
    print '\tMean:', np.mean(perm)
    print '\tMean:', np.mean(np.log(perm))
    print '\tVariance:',np.var(np.log(perm))
    print '\tMinimum:',min(perm)
    print '\tMaximum:',max(perm)
    print '\tMinimum:',min(np.log(perm))
    print '\tMaximum:',max(np.log(perm))

    print '\nAperture Stats'
    print '\tMean:', np.mean(aper)
    print '\tVariance:',np.var(aper)
    print '\tMinimum:',min(aper)
    print '\tMaximum:',max(aper)


    output_filename = 'aperture_' + str(sigma) + '.dat'
    f = open(output_filename,'w+')
    f.write('aperture\n')
    for i in range(n):
    	f.write('-%d 0 0 %0.5e\n'%(i + 7, aper[i]))
    f.close()

    cmd = 'ln -s ' + output_filename + ' aperture.dat '
    os.system(cmd)

    output_filename = 'perm_' + str(sigma) + '.dat'
    f = open(output_filename,'w+')
    f.write('permeability\n')
    for i in range(n):
    	f.write('-%d 0 0 %0.5e %0.5e %0.5e\n'%(i+7, perm[i], perm[i], perm[i]))
    f.close()

    cmd = 'ln -s ' + output_filename + ' perm.dat '
    os.system(cmd) 
        

def parse_pflotran_vtk(self, grid_vtk_file=''): 

    print '--> Parsing PFLOTRAN output'
    files = glob.glob('*-[0-9][0-9][0-9].vtk')
    out_dir = 'parsed_vtk_cpp'
    vtk_filename_list = []
    replacements = {'CELL_DATA':'POINT_DATA'} 
    header = ['# vtk DataFile Version 2.0\n',
              'PFLOTRAN output\n',
              'ASCII\n']
   
    inp_file = self._inp_file
    inp_file_copy = self._inp_file[:-4] + '_copy.inp'
    subprocess.call('cp ' + inp_file + ' ' + inp_file_copy, shell=True)
    jobname = self._jobname + '/'

    print 'cpp version inp file is ', jobname + inp_file
    for fle in files:

        if os.stat(fle).st_size == 0:
            print 'ERROR: opening an empty pflotran output file'
            exit()
        
        temp_file = fle[:-4] + '_temp.vtk'
        with open(fle, 'r') as infile, open(temp_file, 'w') as outfile:
            ct = 0 
            for line in infile:
                if 'CELL_DATA' in line:
                    num_cells = line.strip(' ').split()[1]
                    outfile.write('POINT_DATA\t ' + num_cells + '\n')
                else: 
                    outfile.write(line)
        infile.close()
        outfile.close()
        vtk_filename = out_dir + '/' + fle.split('/')[-1]
        if not os.path.exists(os.path.dirname(vtk_filename)):
            os.makedirs(os.path.dirname(vtk_filename))
        arg_string = os.environ['VTK_PATH'] + ' '  +  jobname + inp_file + ' ' + jobname + vtk_filename  
        subprocess.call(arg_string, shell=True)
        arg_string = 'tail -n +5 ' + jobname + temp_file + ' > ' + jobname + temp_file + '.tmp && mv ' + jobname + temp_file +  '.tmp ' + jobname + temp_file  
        subprocess.call(arg_string, shell=True)
        arg_string = 'cat ' +  jobname + temp_file + ' >> ' + jobname + vtk_filename
        subprocess.call(arg_string, shell=True) 

    print '--> Parsing PFLOTRAN output complete'
         

def inp2vtk_python(self, inp_file=''):
    import pyvtk as pv
    """
    :rtype : object
    """
    if self._inp_file:
        inp_file = self._inp_file
    else:
        self._inp_file = inp_file

    if inp_file == '':
        sys.exit('ERROR: Please provide inp filename!')

    if self._vtk_file:
        vtk_file = self._vtk_file
    else:
        vtk_file = inp_file[:-4]
        self._vtk_file = vtk_file + '.vtk'

    print("--> Reading inp data")

    with open(inp_file, 'r') as f:
        line = f.readline()
        num_nodes = int(line.strip(' ').split()[0])
        num_elems = int(line.strip(' ').split()[1])

        coord = np.zeros((num_nodes, 3), 'float')
        elem_list_tri = []
        elem_list_tetra = []

        for i in range(num_nodes):
            line = f.readline()
            coord[i, 0] = float(line.strip(' ').split()[1])
            coord[i, 1] = float(line.strip(' ').split()[2])
            coord[i, 2] = float(line.strip(' ').split()[3])

        for i in range(num_elems):
            line = f.readline().strip(' ').split()
            line.pop(0)
            line.pop(0)
            elem_type = line.pop(0)
            if elem_type == 'tri':
                elem_list_tri.append([int(i) - 1 for i in line])
            if elem_type == 'tet':
                elem_list_tetra.append([int(i) - 1 for i in line])

    print('--> Writing inp data to vtk format')

    vtk = pv.VtkData(pv.UnstructuredGrid(coord, tetra=elem_list_tetra, triangle=elem_list_tri),
                     'Unstructured pflotran grid')
    vtk.tofile(vtk_file)


def parse_pflotran_vtk_python(self, grid_vtk_file=''):
    print '--> Parsing PFLOTRAN output'
    if grid_vtk_file:
        self._vtk_file = grid_vtk_file
    else:
        self.inp2vtk_python()

    grid_file = self._vtk_file
    
    files = glob.glob('*-[0-9][0-9][0-9].vtk')
    with open(grid_file, 'r') as f:
        grid = f.readlines()[3:]

    out_dir = 'parsed_vtk'
    for line in grid:
        if 'POINTS' in line:
            num_cells = line.strip(' ').split()[1]

    for file in files:
        with open(file, 'r') as f:
            pflotran_out = f.readlines()[4:]
        pflotran_out = [w.replace('CELL_DATA', 'POINT_DATA ') for w in pflotran_out]
        header = ['# vtk DataFile Version 2.0\n',
                  'PFLOTRAN output\n',
                  'ASCII\n']
        filename = out_dir + '/' + file
        if not os.path.exists(os.path.dirname(filename)):
            os.makedirs(os.path.dirname(filename))
        with open(filename, 'w') as f:
            for line in header:
                f.write(line)
            for line in grid:
                f.write(line)
            f.write('\n')
            f.write('\n')
            if 'vel' in file:
                f.write('POINT_DATA\t ' + num_cells + '\n')
            for line in pflotran_out:
                f.write(line)
    print '--> Parsing PFLOTRAN output complete'<|MERGE_RESOLUTION|>--- conflicted
+++ resolved
@@ -28,27 +28,15 @@
     self.pflotran()
     #helper.dump_time(self._jobname, 'Function: pflotran', time() - tic)  
 
-<<<<<<< HEAD
     tic = time()    
     #self.parse_pflotran_vtk()       
-    helper.dump_time(self._jobname, 'Function: parse_pflotran_vtk', time() - tic)    
-    print 'COMPLETED CPP VERSION OF PARSE VTK'
+    #helper.dump_time(self._jobname, 'Function: parse_pflotran_vtk', time() - tic)    
+    #print 'COMPLETED CPP VERSION OF PARSE VTK'
 
 #    tic = time()
     self.parse_pflotran_vtk_python()
 #    helper.dump_time(self._jobname, 'Function: parse_pflotran_vtk_python', time() - tic)    
 #    print 'COMPLETED PYTHON VERSION OF PARSE VTK'
-=======
-    #tic = time()    
-    #self.parse_pflotran_vtk()       
-    #helper.dump_time(self._jobname, 'Function: parse_pflotran_vtk', time() - tic)    
-    #print 'COMPLETED CPP VERSION OF PARSE VTK'
-
-    #tic = time()
-    self.parse_pflotran_vtk_python()
-    #helper.dump_time(self._jobname, 'Function: parse_pflotran_vtk_python', time() - tic)    
-    print 'COMPLETED PYTHON VERSION OF PARSE VTK'
->>>>>>> 28341177
 
     #tic = time()    
     self.pflotran_cleanup()
