--- conflicted
+++ resolved
@@ -86,11 +86,7 @@
         helper.dump_time(self._jobname, 'Function: create_network', time() - tic)    
         
         tic = time()
-<<<<<<< HEAD
-        output_report()
-=======
         gen_output.output_report(self._jobname)
->>>>>>> 43002c6b
         helper.dump_time(self._jobname, 'output_report', time() - tic)   
         # Mesh Network
 
