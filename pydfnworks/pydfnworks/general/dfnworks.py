--- conflicted
+++ resolved
@@ -35,12 +35,9 @@
         * freeze: indicates whether the class attributes can be modified
         * h : FRAM length scale 
     '''
-<<<<<<< HEAD
-=======
 
     from pydfnworks.general.paths import define_paths
     from pydfnworks.general.legal import legal
->>>>>>> 65d54d70
 
     from pydfnworks.general.images import failure, success
     from pydfnworks.general.general_functions import dump_time, print_run_time, print_parameters, print_log, go_home, to_pickle, from_pickle
@@ -109,14 +106,9 @@
 
         ## check is define_paths has been run yet
         if not 'dfnworks_PATH' in os.environ:
-<<<<<<< HEAD
-            define_paths()
-            legal()
-=======
 
             self.define_paths()
             self.legal()
->>>>>>> 65d54d70
 
         # try:
         #     os.remove('dfnWorks.log') #Remove the old log file
@@ -154,10 +146,6 @@
             self.dfnFlow_file = None
             self.local_dfnFlow_file = None
 
-        else:
-            self.dfnFlow_file = None
-            self.local_dfnFlow_file = None
-
         if dfnTrans_file:
             self.dfnTrans_file = dfnTrans_file
             self.local_dfnTrans_file = ntpath.basename(self.dfnTrans_file)
@@ -186,11 +174,6 @@
         self.polygons = dict
 
         self.material_ids = float
-
-        else:
-            self.dfnTrans_file = None
-            self.local_dfnTrans_file = None
-
         self.ncpu = ncpu
 
         self.aper_cell_file = 'aper_node.dat'
@@ -229,11 +212,7 @@
 
         self.store_polygon_data = store_polygon_data
 
-<<<<<<< HEAD
-        self.params, self.mandatory_params = load_parameters()
-=======
         self.params, self.mandatory_params = self.load_parameters()
->>>>>>> 65d54d70
 
         # if logging:
         #     print("--> Writting output to log file.")
