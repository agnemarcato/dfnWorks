--- conflicted
+++ resolved
@@ -162,10 +162,6 @@
                  num_nodes=None,
                  mesh_type='dfn',
                  cell_based_aperture=False):
-<<<<<<< HEAD
-
-        self.print_log("\n--> Creating DFN Object: Starting")
-=======
         
         try:
             os.remove('dfnWorks.log') #Remove the old log file
@@ -176,7 +172,6 @@
             print("")
 
         print("\n--> Creating DFN Object: Starting")
->>>>>>> f5b7c34e
 
         if jobname:
             self.jobname = jobname
