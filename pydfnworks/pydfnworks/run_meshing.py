--- conflicted
+++ resolved
@@ -20,7 +20,6 @@
     print 'Fracture ', fracture_id, '\tstarting on ', p.name, '\n' 
     a, cpu_id = p.name.split("-")
     cpu_id = int(cpu_id)
-<<<<<<< HEAD
    
     # Create Symbolic Links 
     os.symlink("polys/poly_%d.inp"%fracture_id, "poly_CPU%d.inp"%cpu_id)    
@@ -28,24 +27,13 @@
         "parameters_CPU%d.mlgi"%cpu_id)
     os.symlink("intersections/intersections_%d.inp"%fracture_id,\
         "intersections_CPU%d.inp"%cpu_id)
-=======
-    
-    cmd = 'ln -s polys/poly_%d.inp poly_CPU%d.inp'
-    os.system(cmd%(fracture_id,cpu_id))
-
-    cmd = 'ln -s parameters/parameters_%d.mlgi '\
-         + 'parameters_CPU%d.mlgi'
-    os.system(cmd%(fracture_id,cpu_id))
-
+    
     if prune:
-        cmd = 'ln -s intersections/intersections_%d_prune.inp '\
-            + 'intersections_CPU%d.inp'
-    else:
-        cmd = 'ln -s intersections/intersections_%d.inp '\
-            + 'intersections_CPU%d.inp'
-
-    os.system(cmd%(fracture_id,cpu_id))
->>>>>>> dd2aee2b
+        os.symlink('intersections/intersections_%d_prune.inp'%fracture_id,\
+            'intersections_CPU%d.inp'%cpu_id)
+    else:
+        os.symlink('intersections/intersections_%d.inp'%fracture_id,\
+            'intersections_CPU%d.inp'%cpu_id)
 
     cmd = os.environ['lagrit_dfn']+ ' < mesh_poly_CPU%d.lgi' \
          + ' > lagrit_logs/log_lagrit_%d'
