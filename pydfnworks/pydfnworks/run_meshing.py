--- conflicted
+++ resolved
@@ -97,21 +97,14 @@
 def worker(work_queue, done_queue, visual_mode, num_poly):
     """ Worker function for parallelized meshing """	
     try:
-		for fracture_id in iter(work_queue.get, 'STOP'):
-			mesh_fracture(fracture_id, visual_mode, num_poly)
-			#done_queue.put("Fracture %d Complete" % fracture_id)
-<<<<<<< HEAD
-	except: 
-		#done_queue.put('Error on Fracture ',fracture_id)		
-                #print('Error on Fracture ',fracture_id)
-                pass
-	return True
-=======
+            for fracture_id in iter(work_queue.get, 'STOP'):
+                    mesh_fracture(fracture_id, visual_mode, num_poly)
+                    #done_queue.put("Fracture %d Complete" % fracture_id)
     except: 
-		#done_queue.put('Error on Fracture ',fracture_id)
-		print('Error on Fracture ',fracture_id)
+            #done_queue.put('Error on Fracture ',fracture_id)		
+            #print('Error on Fracture ',fracture_id)
+            pass
     return True
->>>>>>> 33bfaaa5
 
 def mesh_fractures_header(num_poly, ncpu, visual_mode):
 	""" Header function for Parallel meshing of fractures
