--- conflicted
+++ resolved
@@ -77,7 +77,8 @@
         	f.write(lagrit_script)
         	f.flush()
         	f.close()
-        	os.system(os.environ['lagrit_dfn'] +  '< prune_intersection.lgi > out_%d.txt'%i)
+        	subproces.call(os.environ['lagrit_dfn'] + \
+                '< prune_intersection.lgi > out_%d.txt'%i,shell+True)
         else:
             try:
                 copy("intersections_%d.inp"%i, "intersections_%d_prune.inp"%i)
@@ -569,11 +570,7 @@
 
 
 
-<<<<<<< HEAD
-def create_merge_poly_files(ncpu, num_poly, h, visual_mode, domain, flow_solver):
-=======
-def create_merge_poly_files(ncpu, num_poly, fracture_list, h, visual_mode, domain):
->>>>>>> dd2aee2b
+def create_merge_poly_files(ncpu, num_poly, fracture_list, h, visual_mode, domain, flow_solver):
     """
     Section 4 : Create merge_poly file
      Creates a lagrit script that reads in each mesh, appends it to the main mesh, and then deletes that mesh object
@@ -839,49 +836,5 @@
     os.remove('boundary_top.zone')
     os.remove('boundary_left_w.zone')
     os.remove('boundary_right_e.zone')
-<<<<<<< HEAD
     os.remove('boundary_front_n.zone')
     os.remove('boundary_back_s.zone')
-
-def edit_intersection_files(num_poly, keep_list):
-
-    pull_list = list(set(range(1,num_poly+ 1)) - set(keep_list))
-    os.chdir('intersections')
-    for i in keep_list:
-    	filename = 'intersections_%s.inp'%str(i)
-    	print '--> Working on: ', filename
-    	lagrit_script = 'read / %s / mo1'%filename
-    	lagrit_script += '''
-pset / pset2remove / attribute / b_a / 1,0,0 / eq / %d
-'''%pull_list[0]    
-    	for j in pull_list[1:]:
-    		lagrit_script += '''
-pset / prune / attribute / b_a / 1,0,0 / eq / %d
-pset / pset2remove / union / pset2remove, prune
-#rmpoint / pset, get, prune
-pset / prune / delete
- '''%j
-    	lagrit_script += '''
-rmpoint / pset, get, pset2remove 
-rmpoint / compress
-
-cmo / modatt / mo1 / imt / ioflag / l
-cmo / modatt / mo1 / itp / ioflag / l
-cmo / modatt / mo1 / isn / ioflag / l
-cmo / modatt / mo1 / icr / ioflag / l
-
-cmo / status / brief
-dump / intersections_%d_prune.inp / mo1
-finish
-'''%i
-    	
-    	file_name = 'prune_intersection.lgi'
-    	f = open(file_name, 'w')
-    	f.write(lagrit_script)
-    	f.flush()
-    	f.close()
-    	subprocess.call(lagrit_path +  '< prune_intersection.lgi > out.txt', shell = True)
-=======
-    os.remove('boundary_front_s.zone')
-    os.remove('boundary_back_n.zone')
->>>>>>> dd2aee2b
