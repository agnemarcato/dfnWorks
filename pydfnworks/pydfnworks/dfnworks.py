__author__ = "Jeffrey Hyman and Satish Karra"
__version__ = "2.1"
__maintainer__ = "Jeffrey Hyman and Satish Karra"
__email__ = "jhyman@lanl.gov"

import  sys 
import os
from time import time
from dfntools import *
import helper
from integrated import *
from create_run_scripts import * 

class dfnworks(Frozen):
    '''
    Class for DFN Generation and meshing
    
    Attributes:
        * jobname: name of job, also the folder where output files are stored
        * ncpu: number of CPUs used in the job
        * dfnGen file: the name of the dfnGen input file
        * dfnFlow file: the name of the dfnFlow input file
        * local prefix: indicates that the name contains only the most local directory
        * vtk_file: the name of the VTK file
        * inp_file: the name of the INP file
        * uge_file: the name of the UGE file
        * mesh_type: the type of mesh
        * perm_file: the name of the file containing permeabilities 
        * aper_file: the name of the file containing apertures 
        * perm_cell file: the name of the file containing cell permeabilities 
        * aper_cell_file: the name of the file containing cell apertures
        * dfnTrans_version: the version of dfnTrans to use
        * freeze: indicates whether the class attributes can be modified
        * large_network: indicates whether C++ or Python is used for file processing at the bottleneck
        of inp to vtk conversion
    '''
    from generator import dfn_gen
    from flow import dfn_flow
    from transport import dfn_trans
    # Specific functions
    from helper import * # scale, cleanup_files, cleanup_end, commandline_options
    from gen_input import check_input
    from generator import make_working_directory, create_network
    from gen_output import output_report 
<<<<<<< HEAD
    from flow import lagrit2pflotran, pflotran, parse_pflotran_vtk, inp2vtk_python, parse_pflotran_vtk_python, pflotran_cleanup, write_perms_and_correct_volumes_areas, zone2ex, create_dfn_flow_links, uncorrelated, set_flow_solver 
    from flow import correct_stor_file, fehm
=======
    from flow import lagrit2pflotran, pflotran, parse_pflotran_vtk, inp2vtk_python, parse_pflotran_vtk_python, pflotran_cleanup, write_perms_and_correct_volumes_areas, zone2ex, create_dfn_flow_links 
>>>>>>> dd2aee2b
    from transport import copy_dfn_trans_files, run_dfn_trans, create_dfn_trans_links
    from meshdfn import mesh_network
    from mesh_dfn_helper import clean_up_files_after_prune, create_mesh_links 
    from legal import legal
    from paths import define_paths
    from dfn2graph import create_graph, k_shortest_paths_backbone, add_perm, dump_json_graph, load_json_graph, plot_graph, greedy_edge_disjoint, dump_fractures 

<<<<<<< HEAD
    def __init__(self, jobname='', local_jobname='',dfnGen_file='',output_file='',local_dfnGen_file='',ncpu='', dfnFlow_file = '', local_dfnFlow_file = '', dfnTrans_file = '', path = '', flow_solver = "PFLOTRAN", inp_file='full_mesh.inp', uge_file='', stor_file='', vtk_file='', mesh_type='dfn', perm_file='', aper_file='',perm_cell_file='',aper_cell_file='', dfnTrans_version ='', num_frac = ''):
=======
    def __init__(self, jobname='', local_jobname='',dfnGen_file='',output_file='',local_dfnGen_file='',ncpu='', dfnFlow_file = '', local_dfnFlow_file = '', dfnTrans_file = '', inp_file='full_mesh.inp', uge_file='', vtk_file='', mesh_type='dfn', perm_file='', aper_file='',perm_cell_file='',aper_cell_file='', prune_file = '', prune_path = '', dfnTrans_version ='', num_frac = ''):
>>>>>>> dd2aee2b

        self.jobname = jobname
        self.ncpu = ncpu
        self.local_jobname = self.jobname.split('/')[-1]

        self.dfnGen_file = dfnGen_file
        self.local_dfnGen_file = self.dfnGen_file.split('/')[-1]
        
        self.output_file = self.dfnGen_file.split('/')[-1]
        
        self.dfnFlow_file = dfnFlow_file 
        self.local_dfnFlow_file = self.dfnFlow_file.split('/')[-1]

        self.dfnTrans_file = dfnTrans_file 
        self.local_dfnTrans_file = self.dfnTrans_file.split('/')[-1]

        self.vtk_file = vtk_file
        self.inp_file = inp_file
        self.uge_file = uge_file
        self.mesh_type = mesh_type
        self.perm_file = perm_file
        self.aper_file = aper_file
        self.stor_file = stor_file 
        self.perm_cell_file = perm_cell_file
        self.aper_cell_file = aper_cell_file
        self.flow_solver = flow_solver
        self.dfnTrans_version= 2.2
        self.freeze = False
        self.legal()
        options = helper.commandline_options()

def create_dfn(dfnGen_file="", dfnFlow_file="", dfnTrans_file=""):
    '''
    Parse command line inputs and input files to create and populate dfnworks class
    '''
    
    options = helper.commandline_options()
    print("Command Line Inputs:")
    print options
    print("\n-->Creating DFN class")
    dfn = dfnworks(jobname=options.jobname, ncpu=options.ncpu)

    if options.input_file != "":
        with open(options.input_file) as f:
            for line in f:
                line=line.rstrip('\n')
                line=line.split()

                if line[0].find("dfnGen") == 0:
                    dfn.dfnGen_file = line[1]
                    dfn.local_dfnGen_file = line[1].split('/')[-1]

                elif line[0].find("dfnFlow") == 0:
                    dfn.dfnFlow_file = line[1]
                    dfn.local_dfnFlow_file = line[1].split('/')[-1]

                elif line[0].find("dfnTrans") == 0:
                    dfn.dfnTrans_file = line[1]
                    dfn.local_dfnTrans_file = line[1].split('/')[-1]
    else:   
        if options.dfnGen != "":
            dfn.dfnGen_file = options.dfnGen
            dfn.local_dfnGen_file = options.dfnGen.split('/')[-1]
        elif dfnGen_file != "":
            dfn.dfnGen_file = dfnGen_file  
            dfn.local_dfnGen_file = dfnGen_file.split('/')[-1]
        else:
            sys.exit("ERROR: Input File for dfnGen not provided. Exiting")
        
        if options.dfnFlow != "":
            dfn.dfnFlow_file = options.dfnFlow
            dfn.local_dfnFlow_file = options.dfnFlow.split('/')[-1]
        elif dfnFlow_file != "":
            dfn.dfnFlow_file = dfnFlow_file  
            dfn.local_dfnFlow_file = dfnFlow_file.split('/')[-1]
        else:
            sys.exit("ERROR: Input File for dfnFlow not provided. Exiting")
        
        if options.dfnTrans != "":
            dfn.dfnTrans_file = options.dfnTrans
            dfn.local_dfnTrans_file = options.dfnTrans.split('/')[-1]
        elif dfnTrans_file != "":
            dfn.dfnTrans_file = dfnTrans_file  
            dfn.local_dfnTrans_file = dfnTrans_file.split('/')[-1]
        else:
            sys.exit("ERROR: Input File for dfnTrans not provided. Exiting")

    if options.path != "":
        dfn.path = options.path

    if options.cell is True:
        dfn.aper_cell_file = 'aper_node.dat'
        dfn.perm_cell_file = 'perm_node.dat'
    else:
        dfn.aper_file = 'aperture.dat'
        dfn.perm_file = 'perm.dat'

    if options.prune_file != "":
        dfn.prune_file = options.prune_file

    if options.prune_path != "":
        dfn.prune_path = options.prune_path

    print("\n-->Creating DFN class: Complete")
    print 'Jobname: ', dfn.jobname
    print 'Number of cpus requested: ', dfn.ncpu 
    print '--> dfnGen input file: ',dfn.dfnGen_file
    print '--> dfnFlow input file: ',dfn.dfnFlow_file
    print '--> dfnTrans input file: ',dfn.dfnTrans_file

    print '--> Local dfnGen input file: ',dfn.local_dfnGen_file
    print '--> Local dfnFlow input file: ',dfn.local_dfnFlow_file
    print '--> Local dfnTrans input file: ',dfn.local_dfnTrans_file

    if options.cell is True:
        print '--> Expecting Cell Based Aperture and Permeability'
    print("="*80+"\n")  

    return dfn
<|MERGE_RESOLUTION|>--- conflicted
+++ resolved
@@ -42,12 +42,8 @@
     from gen_input import check_input
     from generator import make_working_directory, create_network
     from gen_output import output_report 
-<<<<<<< HEAD
     from flow import lagrit2pflotran, pflotran, parse_pflotran_vtk, inp2vtk_python, parse_pflotran_vtk_python, pflotran_cleanup, write_perms_and_correct_volumes_areas, zone2ex, create_dfn_flow_links, uncorrelated, set_flow_solver 
     from flow import correct_stor_file, fehm
-=======
-    from flow import lagrit2pflotran, pflotran, parse_pflotran_vtk, inp2vtk_python, parse_pflotran_vtk_python, pflotran_cleanup, write_perms_and_correct_volumes_areas, zone2ex, create_dfn_flow_links 
->>>>>>> dd2aee2b
     from transport import copy_dfn_trans_files, run_dfn_trans, create_dfn_trans_links
     from meshdfn import mesh_network
     from mesh_dfn_helper import clean_up_files_after_prune, create_mesh_links 
@@ -55,11 +51,7 @@
     from paths import define_paths
     from dfn2graph import create_graph, k_shortest_paths_backbone, add_perm, dump_json_graph, load_json_graph, plot_graph, greedy_edge_disjoint, dump_fractures 
 
-<<<<<<< HEAD
     def __init__(self, jobname='', local_jobname='',dfnGen_file='',output_file='',local_dfnGen_file='',ncpu='', dfnFlow_file = '', local_dfnFlow_file = '', dfnTrans_file = '', path = '', flow_solver = "PFLOTRAN", inp_file='full_mesh.inp', uge_file='', stor_file='', vtk_file='', mesh_type='dfn', perm_file='', aper_file='',perm_cell_file='',aper_cell_file='', dfnTrans_version ='', num_frac = ''):
-=======
-    def __init__(self, jobname='', local_jobname='',dfnGen_file='',output_file='',local_dfnGen_file='',ncpu='', dfnFlow_file = '', local_dfnFlow_file = '', dfnTrans_file = '', inp_file='full_mesh.inp', uge_file='', vtk_file='', mesh_type='dfn', perm_file='', aper_file='',perm_cell_file='',aper_cell_file='', prune_file = '', prune_path = '', dfnTrans_version ='', num_frac = ''):
->>>>>>> dd2aee2b
 
         self.jobname = jobname
         self.ncpu = ncpu
@@ -157,12 +149,6 @@
         dfn.aper_file = 'aperture.dat'
         dfn.perm_file = 'perm.dat'
 
-    if options.prune_file != "":
-        dfn.prune_file = options.prune_file
-
-    if options.prune_path != "":
-        dfn.prune_path = options.prune_path
-
     print("\n-->Creating DFN class: Complete")
     print 'Jobname: ', dfn.jobname
     print 'Number of cpus requested: ', dfn.ncpu 
