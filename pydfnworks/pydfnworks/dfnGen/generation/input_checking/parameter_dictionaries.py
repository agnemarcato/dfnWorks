def load_parameters():
    """ Load dictionary of DFNGen parameters onto object

    Parameters
    --------------
        None
    Returns
    --------------
        None

    Notes
    ---------
        None
    """

    params = {
        # general
        'stopCondition': {
            'type':
            bool,
            'list':
            False,
            'value':
            1,
            'description':
            "Type <boolean>\nPossible Values\n0: Stop once nPoly fractures are accepted \n1: Stop once all family's p32 values are equal or greater than the families target p32 values"
        },
        'nPoly': {
            'type':
            int,
            'list':
            False,
            'value':
            None,
            'description':
            "Type <int>\n Used when stopCondition is set to 0. This value is the total number of fractures you would like to have in the domain you defined. DFNGen will complete once you have nPoly number of fractures"
        },
        'domainSize': {
            'type':
            float,
            'list':
            True,
            'list_length':
            3,
            'value': [None, None, None],
            'description':
            "Type <list of 3 floats>, e.g., {x,y,z}\nSpatial dimensions of the domain centered at the origin in meters."
        },
        'domainSizeIncrease': {
            'type':
            float,
            'list':
            True,
            'list_length':
            3,
            'value': [0, 0, 0],
            'description':
            "Type <list of 3 floats>, e.g., {x,y,z}\nCreates a temporary size increase of the domain during sampling.\nExample: {1,1,1} will increase the domain size by adding 0.5 to the +x, and subtracting 0.5 to the -x.\nMust be less than 1/2 the domain size value in that direction."
        },
        'boundaryFaces': {
            'type':
            int,
            'list':
            True,
            'list_length':
            6,
            'value':
            None,
            'description':
            """Type <list of 6 booleans>\nDFN will only keep clusters with connections to domain boundaries which are set to 1:
            boundaryFaces[0] = +X domain boundary
            boundaryFaces[1] = -X domain boundary
            boundaryFaces[2] = +Y domain boundary
            boundaryFaces[3] = -Y domain boundary
            boundaryFaces[4] = +Z domain boundary
            boundaryFaces[5] = -Z domain boundary    
            Only called if ignoreBoundaryFaces is equal to 0"""
        },
        'insertUserRectanglesFirst': {
            'type':
            bool,
            'list':
            False,
            'value':
<<<<<<< HEAD
            False,
=======
            True,
>>>>>>> f5b7c34e
            'description':
            "Type <boolean>\nPossible Values\n0: User defined ellipses will be inserted first\n1: User defined rectangles will be inserted first"
        },
        'keepOnlyLargestCluster': {
            'type':
            bool,
            'list':
            False,
            'value':
<<<<<<< HEAD
            True,
=======
            False,
>>>>>>> f5b7c34e
            'description':
            "Type <boolean>\nPossible Values:\n 0: Keep any clusters which connects the specified boundary faces in boundaryFaces option below\n1: Keep only the largest cluster which connects the specified boundary faces in boundaryFaces option below"
        },
        'keepIsolatedFractures': {
<<<<<<< HEAD
            'type': bool,
            'list': False,
            'value': False,
            'description': "Type <boolean>\nPossible Values:\n0: Remove all isolated fracture. i.e., those with 0 intersections.\n 1: Keep all fractures in the domain, even those with 0 intersections."
=======
            'type':
            bool,
            'list':
            False,
            'value':
            False,
            'description':
            "Type <boolean>\nPossible Values:\n0: Remove all isolated fracture. i.e., those with 0 intersections.\n 1: Keep all fractures in the domain, even those with 0 intersections."
>>>>>>> f5b7c34e
        },
        'ignoreBoundaryFaces': {
            'type':
            bool,
            'list':
            False,
            'value':
<<<<<<< HEAD
            False,
=======
            True,
>>>>>>> f5b7c34e
            'description':
            "Type <boolean>\nPossible Values:\n0: Use the boundaryFaces option.\n1: Keep all clusters in the domain."
        },
        'numOfLayers': {
<<<<<<< HEAD
            'type': int,
            'list': False,
            'value': 0,
            'description': "Type <int>\nNumber of layers in the domain. If set equal to 0, there are no layers. Fracture families are assigned to layers using either the eLayer or rLayer options.\n"
=======
            'type':
            int,
            'list':
            False,
            'value':
            0,
            'description':
            "Type <int>\nNumber of layers in the domain. If set equal to 0, there are no layers. Fracture families are assigned to layers using either the eLayer or rLayer options.\n"
>>>>>>> f5b7c34e
        },
        'layers': {
            'type':
            float,
            'list':
            True,
            'value':
            None,
            'description':
            "Type: Set of numOfLayers arrays with two elements. {zMin, zMax}\nDefines the lower and upper limits for each layer. The first layer listed is layer 1, the second is layer 2, etc. Every stochastic families *must* be assigned to a layer. If the family is assigned to layer 0, then the family in generated through the entire domain.\n"
        },
        'numOfRegions': {
            'type':
            int,
            'list':
            False,
            'value':
            0,
            'description':
            "Type < int>\nDefines the number of cuboid regions in the domain. If numOfRegions is 0, then there are no regions. Fracture families are assigned to regions using either the eRegion or rRegion options.\n"
        },
        'regions': {
<<<<<<< HEAD
            'type': float,
            'list': True,
            'value': 0,
            'description':"Type: Set of numOfRegions arrays with six elements. {minX, maxX, minY, maxY, minZ, maxZ}. Defines the bounding box of each region. The first region listed is region 1, the region is region 2, etc. Stochastic families *must* be assigned to theses regions. If the family is assigned to region 0, then the family in generated through the entire domain."
=======
            'type':
            float,
            'list':
            True,
            'value':
            None,
            'description':
            "Type: Set of numOfRegions arrays with six elements. {minX, maxX, minY, maxY, minZ, maxZ}. Defines the bounding box of each region. The first region listed is region 1, the region is region 2, etc. Stochastic families *must* be assigned to theses regions. If the family is assigned to region 0, then the family in generated through the entire domain."
>>>>>>> f5b7c34e
        },
        'h': {
            'type':
            float,
            'list':
            False,
            'value':
            None,
            'description':
            "Type: Positive <double>\nMinimum feature size accepted into the network.\n"
        },
        'seed': {
<<<<<<< HEAD
            'type': int,
            'list': False,
            'value':1, 
            'description':"Type: Non-negative <int> Seed for random generator. Setting the seed equal to 0 will seed off the clock and a unique network will be produced. Setting the seed equal to a value > 0 will create the same network every time, which is useful for reproducibility."
        },
        'tripleIntersections': {
            'type': bool,
            'list': False,
            'value': False,
            'description':"Type <boolean>\nSelection of whether triple intersection are accepted into the network.\n0: Reject all triple intersections\n1: Accept triple intersections that meet FRAM criteria.\n"
        },
        'forceLargeFractures': {
            'type': bool,
            'list': False,
            'value': False,
            'description':"Type <boolean>\nInsert the largest fracture from each family into the domain prior to sampling sequential from family based on their respective probabilities.\n0: Do not force the largest fractures\n1: Force the largest fractures\n"
=======
            'type':
            int,
            'list':
            False,
            'value':
            1,
            'description':
            "Type: Non-negative <int> Seed for random generator. Setting the seed equal to 0 will seed off the clock and a unique network will be produced. Setting the seed equal to a value > 0 will create the same network every time, which is useful for reproducibility."
        },
        'tripleIntersections': {
            'type':
            bool,
            'list':
            False,
            'value':
            False,
            'description':
            "Type <boolean>\nSelection of whether triple intersection are accepted into the network.\n0: Reject all triple intersections\n1: Accept triple intersections that meet FRAM criteria.\n"
        },
        'forceLargeFractures': {
            'type':
            bool,
            'list':
            False,
            'value':
            False,
            'description':
            "Type <boolean>\nInsert the largest fracture from each family into the domain prior to sampling sequential from family based on their respective probabilities.\n0: Do not force the largest fractures\n1: Force the largest fractures\n"
>>>>>>> f5b7c34e
        },
        'orientationOption': {
            'type':
            int,
            'list':
            False,
            'value':
            0,
            'description':
            'See dfnGen documenation https://dfnworks.lanl.gov/dfngen.html for more details'
        },
        'disableFram': {
            'type':
            bool,
            'list':
            False,
            'value':
            False,
            'description':
            'See dfnGen documenation https://dfnworks.lanl.gov/dfngen.html for more details'
        },
        'radiiListIncrease': {
            'type':
            float,
            'list':
            False,
            'value':
            0.1,
            'description':
            'See dfnGen documenation https://dfnworks.lanl.gov/dfngen.html for more details'
        },
        'removeFracturesLessThan': {
            'type':
            float,
            'list':
            False,
            'value':
            0,
            'description':
            'See dfnGen documenation https://dfnworks.lanl.gov/dfngen.html for more details'
        },
        'rejectsPerFracture': {
            'type':
            int,
            'list':
            False,
            'value':
            10,
            'description':
            'See dfnGen documenation https://dfnworks.lanl.gov/dfngen.html for more details'
        },

        # output
        'printRejectReasons': {
<<<<<<< HEAD
            'type': bool,
            'list': False,
            'value': False,
            'description': 'See dfnGen documenation https://dfnworks.lanl.gov/dfngen.html for more details'
        },
        'outputAllRadii': {
            'type': bool,
            'list': False,
            'value': False,
            'description': 'See dfnGen documenation https://dfnworks.lanl.gov/dfngen.html for more details'
        },
        'outputFinalRadiiPerFamily': {
            'type': bool,
            'list': False,
            'value': False,
            'description': 'See dfnGen documenation https://dfnworks.lanl.gov/dfngen.html for more details'
        },
        'visualizationMode': {
            'type': bool,
            'list': False,
            'value': False,
            'description': 'See dfnGen documenation https://dfnworks.lanl.gov/dfngen.html for more details'
        },
        'outputAcceptedRadiiPerFamily': {
            'type': bool,
            'list': False,
            'value': False,
            'description': 'See dfnGen documenation https://dfnworks.lanl.gov/dfngen.html for more details'
=======
            'type':
            bool,
            'list':
            False,
            'value':
            False,
            'description':
            'See dfnGen documenation https://dfnworks.lanl.gov/dfngen.html for more details'
        },
        'outputAllRadii': {
            'type':
            bool,
            'list':
            False,
            'value':
            False,
            'description':
            'See dfnGen documenation https://dfnworks.lanl.gov/dfngen.html for more details'
        },
        'outputFinalRadiiPerFamily': {
            'type':
            bool,
            'list':
            False,
            'value':
            False,
            'description':
            'See dfnGen documenation https://dfnworks.lanl.gov/dfngen.html for more details'
        },
        'visualizationMode': {
            'type':
            bool,
            'list':
            False,
            'value':
            False,
            'description':
            'See dfnGen documenation https://dfnworks.lanl.gov/dfngen.html for more details'
        },
        'outputAcceptedRadiiPerFamily': {
            'type':
            bool,
            'list':
            False,
            'value':
            False,
            'description':
            'See dfnGen documenation https://dfnworks.lanl.gov/dfngen.html for more details'
>>>>>>> f5b7c34e
        },
        'ecpmOutput': {
            'type':
            bool,
            'list':
            False,
            'value':
            False,
            'description':
            'See dfnGen documenation https://dfnworks.lanl.gov/dfngen.html for more details'
        },
        # Fracture Families
        'famProb': {
            'type':
            float,
            'list':
            True,
            'list_length':
            None,
            'value':
            None,
            'description':
            'See dfnGen documenation https://dfnworks.lanl.gov/dfngen.html for more details'
        },
        'nFracFam': {
            'type':
            int,
            'list':
            False,
            'value':
            0,
            'description':
            'See dfnGen documenation https://dfnworks.lanl.gov/dfngen.html for more details'
        },

        # ellipses
        'nFamEll': {
            'type':
            int,
            'list':
            False,
            'value':
            0,
            'description':
            'See dfnGen documenation https://dfnworks.lanl.gov/dfngen.html for more details'
        },
        'eAngleOption': {
            'type':
            int,
            'list':
            False,
            'value':
            1,
            'description':
            'See dfnGen documenation https://dfnworks.lanl.gov/dfngen.html for more details'
        },
        'eLayer': {
            'type':
            int,
            'list':
            True,
            'list_length':
            None,
            'value':
            None,
            'description':
            'See dfnGen documenation https://dfnworks.lanl.gov/dfngen.html for more details'
        },
        'eRegion': {
            'type':
            int,
            'list':
            True,
            'list_length':
            None,
            'value':
            None,
            'description':
            'See dfnGen documenation https://dfnworks.lanl.gov/dfngen.html for more details'
        },
        'edistr': {
            'type':
            int,
            'list':
            True,
            'list_length':
            None,
            'value':
            None,
            'description':
            'See dfnGen documenation https://dfnworks.lanl.gov/dfngen.html for more details'
        },
        'ebetaDistribution': {
            'type':
            int,
            'list':
            True,
            'list_length':
            None,
            'value':
            None,
            'description':
            'See dfnGen documenation https://dfnworks.lanl.gov/dfngen.html for more details'
        },
        'ebeta': {
            'type':
            float,
            'list':
            True,
            'list_length':
            None,
            'value':
            None,
            'description':
            'See dfnGen documenation https://dfnworks.lanl.gov/dfngen.html for more details'
        },
        'e_p32Targets': {
            'type':
            float,
            'list':
            True,
            'list_length':
            None,
            'value':
            None,
            'description':
            'See dfnGen documenation https://dfnworks.lanl.gov/dfngen.html for more details'
        },
        'easpect': {
            'type':
            float,
            'list':
            True,
            'list_length':
            None,
            'value':
            None,
            'description':
            'See dfnGen documenation https://dfnworks.lanl.gov/dfngen.html for more details'
        },
        'enumPoints': {
            'type':
            int,
            'list':
            True,
            'list_length':
            None,
            'value':
            None,
            'description':
            'See dfnGen documenation https://dfnworks.lanl.gov/dfngen.html for more details'
        },
        'etheta': {
            'type':
            float,
            'list':
            True,
            'list_length':
            None,
            'value':
            None,
            'description':
            'See dfnGen documenation https://dfnworks.lanl.gov/dfngen.html for more details'
        },
        'ephi': {
            'type':
            float,
            'list':
            True,
            'list_length':
            None,
            'value':
            None,
            'description':
            'See dfnGen documenation https://dfnworks.lanl.gov/dfngen.html for more details'
        },
        'etrend': {
            'type':
            float,
            'list':
            True,
            'list_length':
            None,
            'value':
            None,
            'description':
            'See dfnGen documenation https://dfnworks.lanl.gov/dfngen.html for more details'
        },
        'eplunge': {
            'type':
            float,
            'list':
            True,
            'list_length':
            None,
            'value':
            None,
            'description':
            'See dfnGen documenation https://dfnworks.lanl.gov/dfngen.html for more details'
        },
        'edip': {
            'type':
            float,
            'list':
            True,
            'list_length':
            None,
            'value':
            None,
            'description':
            'See dfnGen documenation https://dfnworks.lanl.gov/dfngen.html for more details'
        },
        'estrike': {
            'type':
            float,
            'list':
            True,
            'list_length':
            None,
            'value':
            None,
            'description':
            'See dfnGen documenation https://dfnworks.lanl.gov/dfngen.html for more details'
        },
        'ekappa': {
            'type':
            float,
            'list':
            True,
            'list_length':
            None,
            'value':
            None,
            'description':
            'See dfnGen documenation https://dfnworks.lanl.gov/dfngen.html for more details'
        },
        'eLogMean': {
            'type':
            float,
            'list':
            True,
            'list_length':
            None,
            'value':
            None,
            'description':
            'See dfnGen documenation https://dfnworks.lanl.gov/dfngen.html for more details'
        },
        'esd': {
            'type':
            float,
            'list':
            True,
            'list_length':
            None,
            'value':
            None,
            'description':
            'See dfnGen documenation https://dfnworks.lanl.gov/dfngen.html for more details'
        },
        'eLogMin': {
            'type':
            float,
            'list':
            True,
            'list_length':
            None,
            'value':
            None,
            'description':
            'See dfnGen documenation https://dfnworks.lanl.gov/dfngen.html for more details'
        },
        'eLogMax': {
            'type':
            float,
            'list':
            True,
            'list_length':
            None,
            'value':
            None,
            'description':
            'See dfnGen documenation https://dfnworks.lanl.gov/dfngen.html for more details'
        },
        'ealpha': {
            'type':
            float,
            'list':
            True,
            'list_length':
            None,
            'value':
            None,
            'description':
            'See dfnGen documenation https://dfnworks.lanl.gov/dfngen.html for more details'
        },
        'emin': {
            'type':
            float,
            'list':
            True,
            'list_length':
            None,
            'value':
            None,
            'description':
            'See dfnGen documenation https://dfnworks.lanl.gov/dfngen.html for more details'
        },
        'emax': {
            'type':
            float,
            'list':
            True,
            'list_length':
            None,
            'value':
            None,
            'description':
            'See dfnGen documenation https://dfnworks.lanl.gov/dfngen.html for more details'
        },
        'eExpMean': {
            'type':
            float,
            'list':
            True,
            'list_length':
            None,
            'value':
            None,
            'description':
            'See dfnGen documenation https://dfnworks.lanl.gov/dfngen.html for more details'
        },
        'eExpMin': {
            'type':
            float,
            'list':
            True,
            'list_length':
            None,
            'value':
            None,
            'description':
            'See dfnGen documenation https://dfnworks.lanl.gov/dfngen.html for more details'
        },
        'eExpMax': {
            'type':
            float,
            'list':
            True,
            'list_length':
            None,
            'value':
            None,
            'description':
            'See dfnGen documenation https://dfnworks.lanl.gov/dfngen.html for more details'
        },
        'econst': {
            'type':
            float,
            'list':
            True,
            'value':
            None,
            'description':
            'See dfnGen documenation https://dfnworks.lanl.gov/dfngen.html for more details'
        },

        # Rectangles
        'nFamRect': {
            'type':
            int,
            'list':
            False,
            'value':
<<<<<<< HEAD
            None,
=======
            0,
>>>>>>> f5b7c34e
            'description':
            'See dfnGen documenation https://dfnworks.lanl.gov/dfngen.html for more details'
        },
        'rAngleOption': {
            'type':
            int,
            'list':
            False,
            'value':
            1,
            'description':
            'See dfnGen documenation https://dfnworks.lanl.gov/dfngen.html for more details'
        },
        'rLayer': {
            'type':
            int,
            'list':
            True,
            'list_length':
            None,
            'value':
            None,
            'description':
            'See dfnGen documenation https://dfnworks.lanl.gov/dfngen.html for more details'
        },
        'rRegion': {
            'type':
            int,
            'list':
            True,
            'list_length':
            None,
            'value':
            None,
            'description':
            'See dfnGen documenation https://dfnworks.lanl.gov/dfngen.html for more details'
        },
        'rdistr': {
            'type':
            int,
            'list':
            True,
            'list_length':
            None,
            'value':
            None,
            'description':
            'See dfnGen documenation https://dfnworks.lanl.gov/dfngen.html for more details'
        },
        'rbetaDistribution': {
            'type':
            int,
            'list':
            True,
            'list_length':
            None,
            'value':
            None,
            'description':
            'See dfnGen documenation https://dfnworks.lanl.gov/dfngen.html for more details'
        },
        'rbeta': {
            'type':
            float,
            'list':
            True,
            'list_length':
            None,
            'value':
            None,
            'description':
            'See dfnGen documenation https://dfnworks.lanl.gov/dfngen.html for more details'
        },
        'r_p32Targets': {
            'type':
            float,
            'list':
            True,
            'list_length':
            None,
            'value':
            None,
            'description':
            'See dfnGen documenation https://dfnworks.lanl.gov/dfngen.html for more details'
        },
        'raspect': {
            'type':
            float,
            'list':
            True,
            'list_length':
            None,
            'value':
            None,
            'description':
            'See dfnGen documenation https://dfnworks.lanl.gov/dfngen.html for more details'
        },
        'rtheta': {
            'type':
            float,
            'list':
            True,
            'list_length':
            None,
            'value':
            None,
            'description':
            'See dfnGen documenation https://dfnworks.lanl.gov/dfngen.html for more details'
        },
        'rphi': {
            'type':
            float,
            'list':
            True,
            'list_length':
            None,
            'value':
            None,
            'description':
            'See dfnGen documenation https://dfnworks.lanl.gov/dfngen.html for more details'
        },
        'rtrend': {
            'type':
            float,
            'list':
            True,
            'list_length':
            None,
            'value':
            None,
            'description':
            'See dfnGen documenation https://dfnworks.lanl.gov/dfngen.html for more details'
        },
        'rplunge': {
            'type':
            float,
            'list':
            True,
            'list_length':
            None,
            'value':
            None,
            'description':
            'See dfnGen documenation https://dfnworks.lanl.gov/dfngen.html for more details'
        },
        'rdip': {
            'type':
            float,
            'list':
            True,
            'list_length':
            None,
            'value':
            None,
            'description':
            'See dfnGen documenation https://dfnworks.lanl.gov/dfngen.html for more details'
        },
        'rstrike': {
            'type':
            float,
            'list':
            True,
            'list_length':
            None,
            'value':
            None,
            'description':
            'See dfnGen documenation https://dfnworks.lanl.gov/dfngen.html for more details'
        },
        'rkappa': {
            'type':
            float,
            'list':
            True,
            'list_length':
            None,
            'value':
            None,
            'description':
            'See dfnGen documenation https://dfnworks.lanl.gov/dfngen.html for more details'
        },
        'rLogMean': {
            'type':
            float,
            'list':
            True,
            'list_length':
            None,
            'value':
            None,
            'description':
            'See dfnGen documenation https://dfnworks.lanl.gov/dfngen.html for more details'
        },
        'rsd': {
            'type':
            float,
            'list':
            True,
            'list_length':
            None,
            'value':
            None,
            'description':
            'See dfnGen documenation https://dfnworks.lanl.gov/dfngen.html for more details'
        },
        'rLogMin': {
            'type':
            float,
            'list':
            True,
            'list_length':
            None,
            'value':
            None,
            'description':
            'See dfnGen documenation https://dfnworks.lanl.gov/dfngen.html for more details'
        },
        'rLogMax': {
            'type':
            float,
            'list':
            True,
            'list_length':
            None,
            'value':
            None,
            'description':
            'See dfnGen documenation https://dfnworks.lanl.gov/dfngen.html for more details'
        },
        'ralpha': {
            'type':
            float,
            'list':
            True,
            'list_length':
            None,
            'value':
            None,
            'description':
            'See dfnGen documenation https://dfnworks.lanl.gov/dfngen.html for more details'
        },
        'rmin': {
            'type':
            float,
            'list':
            True,
            'list_length':
            None,
            'value':
            None,
            'description':
            'See dfnGen documenation https://dfnworks.lanl.gov/dfngen.html for more details'
        },
        'rmax': {
            'type':
            float,
            'list':
            True,
            'list_length':
            None,
            'value':
            None,
            'description':
            'See dfnGen documenation https://dfnworks.lanl.gov/dfngen.html for more details'
        },
        'rExpMean': {
            'type':
            float,
            'list':
            True,
            'list_length':
            None,
            'value':
            None,
            'description':
            'See dfnGen documenation https://dfnworks.lanl.gov/dfngen.html for more details'
        },
        'rExpMin': {
            'type':
            float,
            'list':
            True,
            'list_length':
            None,
            'value':
            None,
            'description':
            'See dfnGen documenation https://dfnworks.lanl.gov/dfngen.html for more details'
        },
        'rExpMax': {
            'type':
            float,
            'list':
            True,
            'list_length':
            None,
            'value':
            None,
            'description':
            'See dfnGen documenation https://dfnworks.lanl.gov/dfngen.html for more details'
        },
        'rconst': {
            'type':
            float,
            'list':
            True,
            'list_length':
            None,
            'value':
            None,
            'description':
            'See dfnGen documenation https://dfnworks.lanl.gov/dfngen.html for more details'
        },

        # user defined rects
        'userRectanglesOnOff': {
<<<<<<< HEAD
            'type': bool,
            'list': False,
            'value': False,
            'description': 'See dfnGen documenation https://dfnworks.lanl.gov/dfngen.html for more details'
=======
            'type':
            bool,
            'list':
            False,
            'value':
            0,
            'description':
            'See dfnGen documenation https://dfnworks.lanl.gov/dfngen.html for more details'
>>>>>>> f5b7c34e
        },
        'UserRect_Input_File_Path': {
            'type':
            str,
            'list':
            False,
            'value':
            None,
            'description':
            'See dfnGen documenation https://dfnworks.lanl.gov/dfngen.html for more details'
        },
        'userRecByCoord': {
<<<<<<< HEAD
            'type': bool,
            'list': False,
            'value': False,
            'description': 'See dfnGen documenation https://dfnworks.lanl.gov/dfngen.html for more details'
=======
            'type':
            bool,
            'list':
            False,
            'value':
            0,
            'description':
            'See dfnGen documenation https://dfnworks.lanl.gov/dfngen.html for more details'
>>>>>>> f5b7c34e
        },
        'RectByCoord_Input_File_Path': {
            'type':
            str,
            'list':
            False,
            'value':
            None,
            'description':
            'See dfnGen documenation https://dfnworks.lanl.gov/dfngen.html for more details'
        },
        # user defined ells
        'userEllByCoord': {
            'type':
            bool,
            'list':
            False,
            'value':
            0,
            'description':
            'See dfnGen documenation https://dfnworks.lanl.gov/dfngen.html for more details'
        },
        'EllByCoord_Input_File_Path': {
            'type':
            str,
            'list':
            False,
            'value':
            None,
            'description':
            'See dfnGen documenation https://dfnworks.lanl.gov/dfngen.html for more details'
        },
        'userEllipsesOnOff': {
<<<<<<< HEAD
            'type': bool,
            'list': False,
            'value': False,
            'description': 'See dfnGen documenation https://dfnworks.lanl.gov/dfngen.html for more details'
=======
            'type':
            bool,
            'list':
            False,
            'value':
            0,
            'description':
            'See dfnGen documenation https://dfnworks.lanl.gov/dfngen.html for more details'
>>>>>>> f5b7c34e
        },
        'UserEll_Input_File_Path': {
            'type':
            str,
            'list':
            False,
            'value':
            None,
            'description':
            'See dfnGen documenation https://dfnworks.lanl.gov/dfngen.html for more details'
        },
        # user polygon
        'userPolygonByCoord': {
<<<<<<< HEAD
            'type': bool,
            'list': False,
            'value': False,
            'description': 'See dfnGen documenation https://dfnworks.lanl.gov/dfngen.html for more details'
        },
        'PolygonByCoord_Input_File_Path': {
            'type': str,
            'list': False,
            'value': None,
            'description': 'See dfnGen documenation https://dfnworks.lanl.gov/dfngen.html for more details'
=======
            'type':
            bool,
            'list':
            False,
            'value':
            0,
            'description':
            'See dfnGen documenation https://dfnworks.lanl.gov/dfngen.html for more details'
        },
        'PolygonByCoord_Input_File_Path': {
            'type':
            str,
            'list':
            False,
            'value':
            None,
            'description':
            'See dfnGen documenation https://dfnworks.lanl.gov/dfngen.html for more details'
>>>>>>> f5b7c34e
        },
        # # aperture
        # 'aperture': {
        #     'type':
        #     int,
        #     'list':
        #     False,
        #     'value':
        #     3,
        #     'description':
        #     'See dfnGen documenation https://dfnworks.lanl.gov/dfngen.html for more details'
        # },
        # 'lengthCorrelatedAperture': {
        #     'type':
        #     float,
        #     'list':
        #     True,
        #     'list_length':
        #     2,
        #     'value':
        #     None,
        #     'description':
        #     'See dfnGen documenation https://dfnworks.lanl.gov/dfngen.html for more details'
        # },
        # 'meanAperture': {
        #     'type':
        #     float,
        #     'list':
        #     False,
        #     'value':
        #     None,
        #     'description':
        #     'See dfnGen documenation https://dfnworks.lanl.gov/dfngen.html for more details'
        # },
        # 'stdAperture': {
        #     'type':
        #     float,
        #     'list':
        #     False,
        #     'value':
        #     None,
        #     'description':
        #     'See dfnGen documenation https://dfnworks.lanl.gov/dfngen.html for more details'
        # },
        # 'constantAperture': {
        #     'type':
        #     float,
        #     'list':
        #     False,
        #     'value':
        #     1e-4,
        #     'description':
        #     'See dfnGen documenation https://dfnworks.lanl.gov/dfngen.html for more details'
        # },
        # 'apertureFromTransmissivity': {
        #     'type':
        #     float,
        #     'list':
        #     True,
        #     'list_length':
        #     2,
        #     'value':
        #     None,
        #     'description':
        #     'See dfnGen documenation https://dfnworks.lanl.gov/dfngen.html for more details'
        # },
        # # perm
        # 'permOption': {
        #     'type':
        #     int,
        #     'list':
        #     False,
        #     'value':
        #     None,
        #     'description':
        #     'See dfnGen documenation https://dfnworks.lanl.gov/dfngen.html for more details'
        # },
        # 'constantPermeability': {
        #     'type':
        #     float,
        #     'list':
        #     False,
        #     'value':
        #     0,
        #     'description':
        #     'See dfnGen documenation https://dfnworks.lanl.gov/dfngen.html for more details'
        # },
        'minimum_fracture_size': {
            'type':
            float,
            'list':
            False,
            'value':
            None,
            'description':
            'See dfnGen documenation https://dfnworks.lanl.gov/dfngen.html for more details'
        },
    }

    mandatory = {
        'stopCondition', 'domainSize', 'numOfLayers', 'numOfRegions',
        'outputAllRadii', 'outputFinalRadiiPerFamily',
        'outputAcceptedRadiiPerFamily', 'tripleIntersections',
        'printRejectReasons', 'disableFram', 'visualizationMode', 'seed',
        'domainSizeIncrease', 'keepOnlyLargestCluster',
        'keepIsolatedFractures', 'ignoreBoundaryFaces', 'rejectsPerFracture',
        'famProb', 'insertUserRectanglesFirst', 'nFamEll', 'nFamRect',
        'userEllipsesOnOff', 'userRectanglesOnOff', 'userEllByCoord',
        'userRecByCoord', 'userPolygonByCoord', 'aperture', 'permOption',
        'forceLargeFractures', 'orientationOption', 'radiiListIncrease',
        'removeFracturesLessThan'
    }

    return params, mandatory<|MERGE_RESOLUTION|>--- conflicted
+++ resolved
@@ -58,16 +58,11 @@
             "Type <list of 3 floats>, e.g., {x,y,z}\nCreates a temporary size increase of the domain during sampling.\nExample: {1,1,1} will increase the domain size by adding 0.5 to the +x, and subtracting 0.5 to the -x.\nMust be less than 1/2 the domain size value in that direction."
         },
         'boundaryFaces': {
-            'type':
-            int,
-            'list':
-            True,
-            'list_length':
-            6,
-            'value':
-            None,
-            'description':
-            """Type <list of 6 booleans>\nDFN will only keep clusters with connections to domain boundaries which are set to 1:
+            'type': int,
+            'list': True,
+            'list_length': 6,
+            'value': [1,1,0,0,0,0],
+            'description': """Type <list of 6 booleans>\nDFN will only keep clusters with connections to domain boundaries which are set to 1:
             boundaryFaces[0] = +X domain boundary
             boundaryFaces[1] = -X domain boundary
             boundaryFaces[2] = +Y domain boundary
@@ -82,35 +77,17 @@
             'list':
             False,
             'value':
-<<<<<<< HEAD
-            False,
-=======
-            True,
->>>>>>> f5b7c34e
+            True,
             'description':
             "Type <boolean>\nPossible Values\n0: User defined ellipses will be inserted first\n1: User defined rectangles will be inserted first"
         },
         'keepOnlyLargestCluster': {
-            'type':
-            bool,
-            'list':
-            False,
-            'value':
-<<<<<<< HEAD
-            True,
-=======
-            False,
->>>>>>> f5b7c34e
-            'description':
-            "Type <boolean>\nPossible Values:\n 0: Keep any clusters which connects the specified boundary faces in boundaryFaces option below\n1: Keep only the largest cluster which connects the specified boundary faces in boundaryFaces option below"
-        },
-        'keepIsolatedFractures': {
-<<<<<<< HEAD
             'type': bool,
             'list': False,
-            'value': False,
-            'description': "Type <boolean>\nPossible Values:\n0: Remove all isolated fracture. i.e., those with 0 intersections.\n 1: Keep all fractures in the domain, even those with 0 intersections."
-=======
+            'value': True,
+            'description': "Type <boolean>\nPossible Values:\n 0: Keep any clusters which connects the specified boundary faces in boundaryFaces option below\n1: Keep only the largest cluster which connects the specified boundary faces in boundaryFaces option below"
+        },
+        'keepIsolatedFractures': {
             'type':
             bool,
             'list':
@@ -119,7 +96,6 @@
             False,
             'description':
             "Type <boolean>\nPossible Values:\n0: Remove all isolated fracture. i.e., those with 0 intersections.\n 1: Keep all fractures in the domain, even those with 0 intersections."
->>>>>>> f5b7c34e
         },
         'ignoreBoundaryFaces': {
             'type':
@@ -127,21 +103,11 @@
             'list':
             False,
             'value':
-<<<<<<< HEAD
-            False,
-=======
-            True,
->>>>>>> f5b7c34e
+            True,
             'description':
             "Type <boolean>\nPossible Values:\n0: Use the boundaryFaces option.\n1: Keep all clusters in the domain."
         },
         'numOfLayers': {
-<<<<<<< HEAD
-            'type': int,
-            'list': False,
-            'value': 0,
-            'description': "Type <int>\nNumber of layers in the domain. If set equal to 0, there are no layers. Fracture families are assigned to layers using either the eLayer or rLayer options.\n"
-=======
             'type':
             int,
             'list':
@@ -150,7 +116,6 @@
             0,
             'description':
             "Type <int>\nNumber of layers in the domain. If set equal to 0, there are no layers. Fracture families are assigned to layers using either the eLayer or rLayer options.\n"
->>>>>>> f5b7c34e
         },
         'layers': {
             'type':
@@ -173,12 +138,6 @@
             "Type < int>\nDefines the number of cuboid regions in the domain. If numOfRegions is 0, then there are no regions. Fracture families are assigned to regions using either the eRegion or rRegion options.\n"
         },
         'regions': {
-<<<<<<< HEAD
-            'type': float,
-            'list': True,
-            'value': 0,
-            'description':"Type: Set of numOfRegions arrays with six elements. {minX, maxX, minY, maxY, minZ, maxZ}. Defines the bounding box of each region. The first region listed is region 1, the region is region 2, etc. Stochastic families *must* be assigned to theses regions. If the family is assigned to region 0, then the family in generated through the entire domain."
-=======
             'type':
             float,
             'list':
@@ -187,7 +146,6 @@
             None,
             'description':
             "Type: Set of numOfRegions arrays with six elements. {minX, maxX, minY, maxY, minZ, maxZ}. Defines the bounding box of each region. The first region listed is region 1, the region is region 2, etc. Stochastic families *must* be assigned to theses regions. If the family is assigned to region 0, then the family in generated through the entire domain."
->>>>>>> f5b7c34e
         },
         'h': {
             'type':
@@ -200,44 +158,26 @@
             "Type: Positive <double>\nMinimum feature size accepted into the network.\n"
         },
         'seed': {
-<<<<<<< HEAD
-            'type': int,
-            'list': False,
-            'value':1, 
-            'description':"Type: Non-negative <int> Seed for random generator. Setting the seed equal to 0 will seed off the clock and a unique network will be produced. Setting the seed equal to a value > 0 will create the same network every time, which is useful for reproducibility."
+            'type':
+            int,
+            'list':
+            False,
+            'value':
+            1,
+            'description':
+            "Type: Non-negative <int> Seed for random generator. Setting the seed equal to 0 will seed off the clock and a unique network will be produced. Setting the seed equal to a value > 0 will create the same network every time, which is useful for reproducibility."
         },
         'tripleIntersections': {
-            'type': bool,
-            'list': False,
-            'value': False,
-            'description':"Type <boolean>\nSelection of whether triple intersection are accepted into the network.\n0: Reject all triple intersections\n1: Accept triple intersections that meet FRAM criteria.\n"
+            'type':
+            bool,
+            'list':
+            False,
+            'value':
+            False,
+            'description':
+            "Type <boolean>\nSelection of whether triple intersection are accepted into the network.\n0: Reject all triple intersections\n1: Accept triple intersections that meet FRAM criteria.\n"
         },
         'forceLargeFractures': {
-            'type': bool,
-            'list': False,
-            'value': False,
-            'description':"Type <boolean>\nInsert the largest fracture from each family into the domain prior to sampling sequential from family based on their respective probabilities.\n0: Do not force the largest fractures\n1: Force the largest fractures\n"
-=======
-            'type':
-            int,
-            'list':
-            False,
-            'value':
-            1,
-            'description':
-            "Type: Non-negative <int> Seed for random generator. Setting the seed equal to 0 will seed off the clock and a unique network will be produced. Setting the seed equal to a value > 0 will create the same network every time, which is useful for reproducibility."
-        },
-        'tripleIntersections': {
-            'type':
-            bool,
-            'list':
-            False,
-            'value':
-            False,
-            'description':
-            "Type <boolean>\nSelection of whether triple intersection are accepted into the network.\n0: Reject all triple intersections\n1: Accept triple intersections that meet FRAM criteria.\n"
-        },
-        'forceLargeFractures': {
             'type':
             bool,
             'list':
@@ -246,7 +186,6 @@
             False,
             'description':
             "Type <boolean>\nInsert the largest fracture from each family into the domain prior to sampling sequential from family based on their respective probabilities.\n0: Do not force the largest fractures\n1: Force the largest fractures\n"
->>>>>>> f5b7c34e
         },
         'orientationOption': {
             'type':
@@ -301,797 +240,794 @@
 
         # output
         'printRejectReasons': {
-<<<<<<< HEAD
+            'type':
+            bool,
+            'list':
+            False,
+            'value':
+            False,
+            'description':
+            'See dfnGen documenation https://dfnworks.lanl.gov/dfngen.html for more details'
+        },
+        'outputAllRadii': {
+            'type':
+            bool,
+            'list':
+            False,
+            'value':
+            False,
+            'description':
+            'See dfnGen documenation https://dfnworks.lanl.gov/dfngen.html for more details'
+        },
+        'outputFinalRadiiPerFamily': {
+            'type':
+            bool,
+            'list':
+            False,
+            'value':
+            False,
+            'description':
+            'See dfnGen documenation https://dfnworks.lanl.gov/dfngen.html for more details'
+        },
+        'visualizationMode': {
+            'type':
+            bool,
+            'list':
+            False,
+            'value':
+            False,
+            'description':
+            'See dfnGen documenation https://dfnworks.lanl.gov/dfngen.html for more details'
+        },
+        'outputAcceptedRadiiPerFamily': {
+            'type':
+            bool,
+            'list':
+            False,
+            'value':
+            False,
+            'description':
+            'See dfnGen documenation https://dfnworks.lanl.gov/dfngen.html for more details'
+        },
+        'ecpmOutput': {
+            'type':
+            bool,
+            'list':
+            False,
+            'value':
+            False,
+            'description':
+            'See dfnGen documenation https://dfnworks.lanl.gov/dfngen.html for more details'
+        },
+        # Fracture Families
+        'famProb': {
+            'type':
+            float,
+            'list':
+            True,
+            'list_length':
+            None,
+            'value':
+            None,
+            'description':
+            'See dfnGen documenation https://dfnworks.lanl.gov/dfngen.html for more details'
+        },
+        'nFracFam': {
+            'type':
+            int,
+            'list':
+            False,
+            'value':
+            0,
+            'description':
+            'See dfnGen documenation https://dfnworks.lanl.gov/dfngen.html for more details'
+        },
+
+        # ellipses
+        'nFamEll': {
+            'type':
+            int,
+            'list':
+            False,
+            'value':
+            0,
+            'description':
+            'See dfnGen documenation https://dfnworks.lanl.gov/dfngen.html for more details'
+        },
+        'eAngleOption': {
+            'type':
+            int,
+            'list':
+            False,
+            'value':
+            1,
+            'description':
+            'See dfnGen documenation https://dfnworks.lanl.gov/dfngen.html for more details'
+        },
+        'eLayer': {
+            'type':
+            int,
+            'list':
+            True,
+            'list_length':
+            None,
+            'value':
+            None,
+            'description':
+            'See dfnGen documenation https://dfnworks.lanl.gov/dfngen.html for more details'
+        },
+        'eRegion': {
+            'type':
+            int,
+            'list':
+            True,
+            'list_length':
+            None,
+            'value':
+            None,
+            'description':
+            'See dfnGen documenation https://dfnworks.lanl.gov/dfngen.html for more details'
+        },
+        'edistr': {
+            'type':
+            int,
+            'list':
+            True,
+            'list_length':
+            None,
+            'value':
+            None,
+            'description':
+            'See dfnGen documenation https://dfnworks.lanl.gov/dfngen.html for more details'
+        },
+        'ebetaDistribution': {
+            'type':
+            int,
+            'list':
+            True,
+            'list_length':
+            None,
+            'value':
+            None,
+            'description':
+            'See dfnGen documenation https://dfnworks.lanl.gov/dfngen.html for more details'
+        },
+        'ebeta': {
+            'type':
+            float,
+            'list':
+            True,
+            'list_length':
+            None,
+            'value':
+            None,
+            'description':
+            'See dfnGen documenation https://dfnworks.lanl.gov/dfngen.html for more details'
+        },
+        'e_p32Targets': {
+            'type':
+            float,
+            'list':
+            True,
+            'list_length':
+            None,
+            'value':
+            None,
+            'description':
+            'See dfnGen documenation https://dfnworks.lanl.gov/dfngen.html for more details'
+        },
+        'easpect': {
+            'type':
+            float,
+            'list':
+            True,
+            'list_length':
+            None,
+            'value':
+            None,
+            'description':
+            'See dfnGen documenation https://dfnworks.lanl.gov/dfngen.html for more details'
+        },
+        'enumPoints': {
+            'type':
+            int,
+            'list':
+            True,
+            'list_length':
+            None,
+            'value':
+            None,
+            'description':
+            'See dfnGen documenation https://dfnworks.lanl.gov/dfngen.html for more details'
+        },
+        'etheta': {
+            'type':
+            float,
+            'list':
+            True,
+            'list_length':
+            None,
+            'value':
+            None,
+            'description':
+            'See dfnGen documenation https://dfnworks.lanl.gov/dfngen.html for more details'
+        },
+        'ephi': {
+            'type':
+            float,
+            'list':
+            True,
+            'list_length':
+            None,
+            'value':
+            None,
+            'description':
+            'See dfnGen documenation https://dfnworks.lanl.gov/dfngen.html for more details'
+        },
+        'etrend': {
+            'type':
+            float,
+            'list':
+            True,
+            'list_length':
+            None,
+            'value':
+            None,
+            'description':
+            'See dfnGen documenation https://dfnworks.lanl.gov/dfngen.html for more details'
+        },
+        'eplunge': {
+            'type':
+            float,
+            'list':
+            True,
+            'list_length':
+            None,
+            'value':
+            None,
+            'description':
+            'See dfnGen documenation https://dfnworks.lanl.gov/dfngen.html for more details'
+        },
+        'edip': {
+            'type':
+            float,
+            'list':
+            True,
+            'list_length':
+            None,
+            'value':
+            None,
+            'description':
+            'See dfnGen documenation https://dfnworks.lanl.gov/dfngen.html for more details'
+        },
+        'estrike': {
+            'type':
+            float,
+            'list':
+            True,
+            'list_length':
+            None,
+            'value':
+            None,
+            'description':
+            'See dfnGen documenation https://dfnworks.lanl.gov/dfngen.html for more details'
+        },
+        'ekappa': {
+            'type':
+            float,
+            'list':
+            True,
+            'list_length':
+            None,
+            'value':
+            None,
+            'description':
+            'See dfnGen documenation https://dfnworks.lanl.gov/dfngen.html for more details'
+        },
+        'eLogMean': {
+            'type':
+            float,
+            'list':
+            True,
+            'list_length':
+            None,
+            'value':
+            None,
+            'description':
+            'See dfnGen documenation https://dfnworks.lanl.gov/dfngen.html for more details'
+        },
+        'esd': {
+            'type':
+            float,
+            'list':
+            True,
+            'list_length':
+            None,
+            'value':
+            None,
+            'description':
+            'See dfnGen documenation https://dfnworks.lanl.gov/dfngen.html for more details'
+        },
+        'eLogMin': {
+            'type':
+            float,
+            'list':
+            True,
+            'list_length':
+            None,
+            'value':
+            None,
+            'description':
+            'See dfnGen documenation https://dfnworks.lanl.gov/dfngen.html for more details'
+        },
+        'eLogMax': {
+            'type':
+            float,
+            'list':
+            True,
+            'list_length':
+            None,
+            'value':
+            None,
+            'description':
+            'See dfnGen documenation https://dfnworks.lanl.gov/dfngen.html for more details'
+        },
+        'ealpha': {
+            'type':
+            float,
+            'list':
+            True,
+            'list_length':
+            None,
+            'value':
+            None,
+            'description':
+            'See dfnGen documenation https://dfnworks.lanl.gov/dfngen.html for more details'
+        },
+        'emin': {
+            'type':
+            float,
+            'list':
+            True,
+            'list_length':
+            None,
+            'value':
+            None,
+            'description':
+            'See dfnGen documenation https://dfnworks.lanl.gov/dfngen.html for more details'
+        },
+        'emax': {
+            'type':
+            float,
+            'list':
+            True,
+            'list_length':
+            None,
+            'value':
+            None,
+            'description':
+            'See dfnGen documenation https://dfnworks.lanl.gov/dfngen.html for more details'
+        },
+        'eExpMean': {
+            'type': float,
+            'list': True,
+            'list_length': None,
+            'value': None,
+            'description': 'See dfnGen documenation https://dfnworks.lanl.gov/dfngen.html for more details'
+        },
+        'eExpMin': {
+            'type': float,
+            'list': True,
+            'list_length': None,
+            'value': None,
+            'description': 'See dfnGen documenation https://dfnworks.lanl.gov/dfngen.html for more details'
+        },
+        'eExpMax': {
+            'type': float,
+            'list': True,
+            'list_length': None,
+            'value': None,
+            'description': 'See dfnGen documenation https://dfnworks.lanl.gov/dfngen.html for more details'
+        },
+        'econst': {
+            'type': float,
+            'list': True,
+            'value': None,
+            'description': 'See dfnGen documenation https://dfnworks.lanl.gov/dfngen.html for more details'
+        },
+
+        # Rectangles
+        'nFamRect': {
+            'type': int,
+            'list': False,
+            'value': None,
+            'description': 'See dfnGen documenation https://dfnworks.lanl.gov/dfngen.html for more details'
+        },
+        'rAngleOption': {
+            'type': int,
+            'list': False,
+            'value': None,
+            'description': 'See dfnGen documenation https://dfnworks.lanl.gov/dfngen.html for more details'
+        },
+        'rLayer': {
+            'type':
+            int,
+            'list':
+            True,
+            'list_length':
+            None,
+            'value':
+            None,
+            'description':
+            'See dfnGen documenation https://dfnworks.lanl.gov/dfngen.html for more details'
+        },
+        'rRegion': {
+            'type':
+            int,
+            'list':
+            True,
+            'list_length':
+            None,
+            'value':
+            None,
+            'description':
+            'See dfnGen documenation https://dfnworks.lanl.gov/dfngen.html for more details'
+        },
+        'rdistr': {
+            'type':
+            int,
+            'list':
+            True,
+            'list_length':
+            None,
+            'value':
+            None,
+            'description':
+            'See dfnGen documenation https://dfnworks.lanl.gov/dfngen.html for more details'
+        },
+        'rbetaDistribution': {
+            'type':
+            int,
+            'list':
+            True,
+            'list_length':
+            None,
+            'value':
+            None,
+            'description':
+            'See dfnGen documenation https://dfnworks.lanl.gov/dfngen.html for more details'
+        },
+        'rbeta': {
+            'type':
+            float,
+            'list':
+            True,
+            'list_length':
+            None,
+            'value':
+            None,
+            'description':
+            'See dfnGen documenation https://dfnworks.lanl.gov/dfngen.html for more details'
+        },
+        'r_p32Targets': {
+            'type':
+            float,
+            'list':
+            True,
+            'list_length':
+            None,
+            'value':
+            None,
+            'description':
+            'See dfnGen documenation https://dfnworks.lanl.gov/dfngen.html for more details'
+        },
+        'raspect': {
+            'type':
+            float,
+            'list':
+            True,
+            'list_length':
+            None,
+            'value':
+            None,
+            'description':
+            'See dfnGen documenation https://dfnworks.lanl.gov/dfngen.html for more details'
+        },
+        'rtheta': {
+            'type':
+            float,
+            'list':
+            True,
+            'list_length':
+            None,
+            'value':
+            None,
+            'description':
+            'See dfnGen documenation https://dfnworks.lanl.gov/dfngen.html for more details'
+        },
+        'rphi': {
+            'type':
+            float,
+            'list':
+            True,
+            'list_length':
+            None,
+            'value':
+            None,
+            'description':
+            'See dfnGen documenation https://dfnworks.lanl.gov/dfngen.html for more details'
+        },
+        'rtrend': {
+            'type':
+            float,
+            'list':
+            True,
+            'list_length':
+            None,
+            'value':
+            None,
+            'description':
+            'See dfnGen documenation https://dfnworks.lanl.gov/dfngen.html for more details'
+        },
+        'rplunge': {
+            'type':
+            float,
+            'list':
+            True,
+            'list_length':
+            None,
+            'value':
+            None,
+            'description':
+            'See dfnGen documenation https://dfnworks.lanl.gov/dfngen.html for more details'
+        },
+        'rdip': {
+            'type':
+            float,
+            'list':
+            True,
+            'list_length':
+            None,
+            'value':
+            None,
+            'description':
+            'See dfnGen documenation https://dfnworks.lanl.gov/dfngen.html for more details'
+        },
+        'rstrike': {
+            'type':
+            float,
+            'list':
+            True,
+            'list_length':
+            None,
+            'value':
+            None,
+            'description':
+            'See dfnGen documenation https://dfnworks.lanl.gov/dfngen.html for more details'
+        },
+        'rkappa': {
+            'type':
+            float,
+            'list':
+            True,
+            'list_length':
+            None,
+            'value':
+            None,
+            'description':
+            'See dfnGen documenation https://dfnworks.lanl.gov/dfngen.html for more details'
+        },
+        'rLogMean': {
+            'type':
+            float,
+            'list':
+            True,
+            'list_length':
+            None,
+            'value':
+            None,
+            'description':
+            'See dfnGen documenation https://dfnworks.lanl.gov/dfngen.html for more details'
+        },
+        'rsd': {
+            'type':
+            float,
+            'list':
+            True,
+            'list_length':
+            None,
+            'value':
+            None,
+            'description':
+            'See dfnGen documenation https://dfnworks.lanl.gov/dfngen.html for more details'
+        },
+        'rLogMin': {
+            'type':
+            float,
+            'list':
+            True,
+            'list_length':
+            None,
+            'value':
+            None,
+            'description':
+            'See dfnGen documenation https://dfnworks.lanl.gov/dfngen.html for more details'
+        },
+        'rLogMax': {
+            'type':
+            float,
+            'list':
+            True,
+            'list_length':
+            None,
+            'value':
+            None,
+            'description':
+            'See dfnGen documenation https://dfnworks.lanl.gov/dfngen.html for more details'
+        },
+        'ralpha': {
+            'type':
+            float,
+            'list':
+            True,
+            'list_length':
+            None,
+            'value':
+            None,
+            'description':
+            'See dfnGen documenation https://dfnworks.lanl.gov/dfngen.html for more details'
+        },
+        'rmin': {
+            'type':
+            float,
+            'list':
+            True,
+            'list_length':
+            None,
+            'value':
+            None,
+            'description':
+            'See dfnGen documenation https://dfnworks.lanl.gov/dfngen.html for more details'
+        },
+        'rmax': {
+            'type':
+            float,
+            'list':
+            True,
+            'list_length':
+            None,
+            'value':
+            None,
+            'description':
+            'See dfnGen documenation https://dfnworks.lanl.gov/dfngen.html for more details'
+        },
+        'rExpMean': {
+            'type':
+            float,
+            'list':
+            True,
+            'list_length':
+            None,
+            'value':
+            None,
+            'description':
+            'See dfnGen documenation https://dfnworks.lanl.gov/dfngen.html for more details'
+        },
+        'rExpMin': {
+            'type':
+            float,
+            'list':
+            True,
+            'list_length':
+            None,
+            'value':
+            None,
+            'description':
+            'See dfnGen documenation https://dfnworks.lanl.gov/dfngen.html for more details'
+        },
+        'rExpMax': {
+            'type':
+            float,
+            'list':
+            True,
+            'list_length':
+            None,
+            'value':
+            None,
+            'description':
+            'See dfnGen documenation https://dfnworks.lanl.gov/dfngen.html for more details'
+        },
+        'rconst': {
+            'type':
+            float,
+            'list':
+            True,
+            'list_length':
+            None,
+            'value':
+            None,
+            'description':
+            'See dfnGen documenation https://dfnworks.lanl.gov/dfngen.html for more details'
+        },
+
+        # user defined rects
+        'userRectanglesOnOff': {
+            'type': bool,
+            'list': False,
+            'value': None,
+            'description': 'See dfnGen documenation https://dfnworks.lanl.gov/dfngen.html for more details'
+        },
+        'UserRect_Input_File_Path': {
+            'type':
+            str,
+            'list':
+            False,
+            'value':
+            None,
+            'description':
+            'See dfnGen documenation https://dfnworks.lanl.gov/dfngen.html for more details'
+        },
+        'userRecByCoord': {
             'type': bool,
             'list': False,
             'value': False,
             'description': 'See dfnGen documenation https://dfnworks.lanl.gov/dfngen.html for more details'
         },
-        'outputAllRadii': {
+        'RectByCoord_Input_File_Path': {
+            'type':
+            str,
+            'list':
+            False,
+            'value':
+            None,
+            'description':
+            'See dfnGen documenation https://dfnworks.lanl.gov/dfngen.html for more details'
+        },
+        # user defined ells
+        'userEllByCoord': {
+            'type':
+            bool,
+            'list':
+            False,
+            'value':
+            0,
+            'description':
+            'See dfnGen documenation https://dfnworks.lanl.gov/dfngen.html for more details'
+        },
+        'EllByCoord_Input_File_Path': {
+            'type':
+            str,
+            'list':
+            False,
+            'value':
+            None,
+            'description':
+            'See dfnGen documenation https://dfnworks.lanl.gov/dfngen.html for more details'
+        },
+        'userEllipsesOnOff': {
             'type': bool,
             'list': False,
             'value': False,
             'description': 'See dfnGen documenation https://dfnworks.lanl.gov/dfngen.html for more details'
         },
-        'outputFinalRadiiPerFamily': {
+        'UserEll_Input_File_Path': {
+            'type':
+            str,
+            'list':
+            False,
+            'value':
+            None,
+            'description':
+            'See dfnGen documenation https://dfnworks.lanl.gov/dfngen.html for more details'
+        },
+        # user polygon
+        'userPolygonByCoord': {
             'type': bool,
             'list': False,
             'value': False,
             'description': 'See dfnGen documenation https://dfnworks.lanl.gov/dfngen.html for more details'
         },
-        'visualizationMode': {
-            'type': bool,
-            'list': False,
-            'value': False,
-            'description': 'See dfnGen documenation https://dfnworks.lanl.gov/dfngen.html for more details'
-        },
-        'outputAcceptedRadiiPerFamily': {
-            'type': bool,
-            'list': False,
-            'value': False,
-            'description': 'See dfnGen documenation https://dfnworks.lanl.gov/dfngen.html for more details'
-=======
-            'type':
-            bool,
-            'list':
-            False,
-            'value':
-            False,
-            'description':
-            'See dfnGen documenation https://dfnworks.lanl.gov/dfngen.html for more details'
-        },
-        'outputAllRadii': {
-            'type':
-            bool,
-            'list':
-            False,
-            'value':
-            False,
-            'description':
-            'See dfnGen documenation https://dfnworks.lanl.gov/dfngen.html for more details'
-        },
-        'outputFinalRadiiPerFamily': {
-            'type':
-            bool,
-            'list':
-            False,
-            'value':
-            False,
-            'description':
-            'See dfnGen documenation https://dfnworks.lanl.gov/dfngen.html for more details'
-        },
-        'visualizationMode': {
-            'type':
-            bool,
-            'list':
-            False,
-            'value':
-            False,
-            'description':
-            'See dfnGen documenation https://dfnworks.lanl.gov/dfngen.html for more details'
-        },
-        'outputAcceptedRadiiPerFamily': {
-            'type':
-            bool,
-            'list':
-            False,
-            'value':
-            False,
-            'description':
-            'See dfnGen documenation https://dfnworks.lanl.gov/dfngen.html for more details'
->>>>>>> f5b7c34e
-        },
-        'ecpmOutput': {
-            'type':
-            bool,
-            'list':
-            False,
-            'value':
-            False,
-            'description':
-            'See dfnGen documenation https://dfnworks.lanl.gov/dfngen.html for more details'
-        },
-        # Fracture Families
-        'famProb': {
-            'type':
-            float,
-            'list':
-            True,
-            'list_length':
-            None,
-            'value':
-            None,
-            'description':
-            'See dfnGen documenation https://dfnworks.lanl.gov/dfngen.html for more details'
-        },
-        'nFracFam': {
-            'type':
-            int,
-            'list':
-            False,
-            'value':
-            0,
-            'description':
-            'See dfnGen documenation https://dfnworks.lanl.gov/dfngen.html for more details'
-        },
-
-        # ellipses
-        'nFamEll': {
-            'type':
-            int,
-            'list':
-            False,
-            'value':
-            0,
-            'description':
-            'See dfnGen documenation https://dfnworks.lanl.gov/dfngen.html for more details'
-        },
-        'eAngleOption': {
-            'type':
-            int,
-            'list':
-            False,
-            'value':
-            1,
-            'description':
-            'See dfnGen documenation https://dfnworks.lanl.gov/dfngen.html for more details'
-        },
-        'eLayer': {
-            'type':
-            int,
-            'list':
-            True,
-            'list_length':
-            None,
-            'value':
-            None,
-            'description':
-            'See dfnGen documenation https://dfnworks.lanl.gov/dfngen.html for more details'
-        },
-        'eRegion': {
-            'type':
-            int,
-            'list':
-            True,
-            'list_length':
-            None,
-            'value':
-            None,
-            'description':
-            'See dfnGen documenation https://dfnworks.lanl.gov/dfngen.html for more details'
-        },
-        'edistr': {
-            'type':
-            int,
-            'list':
-            True,
-            'list_length':
-            None,
-            'value':
-            None,
-            'description':
-            'See dfnGen documenation https://dfnworks.lanl.gov/dfngen.html for more details'
-        },
-        'ebetaDistribution': {
-            'type':
-            int,
-            'list':
-            True,
-            'list_length':
-            None,
-            'value':
-            None,
-            'description':
-            'See dfnGen documenation https://dfnworks.lanl.gov/dfngen.html for more details'
-        },
-        'ebeta': {
-            'type':
-            float,
-            'list':
-            True,
-            'list_length':
-            None,
-            'value':
-            None,
-            'description':
-            'See dfnGen documenation https://dfnworks.lanl.gov/dfngen.html for more details'
-        },
-        'e_p32Targets': {
-            'type':
-            float,
-            'list':
-            True,
-            'list_length':
-            None,
-            'value':
-            None,
-            'description':
-            'See dfnGen documenation https://dfnworks.lanl.gov/dfngen.html for more details'
-        },
-        'easpect': {
-            'type':
-            float,
-            'list':
-            True,
-            'list_length':
-            None,
-            'value':
-            None,
-            'description':
-            'See dfnGen documenation https://dfnworks.lanl.gov/dfngen.html for more details'
-        },
-        'enumPoints': {
-            'type':
-            int,
-            'list':
-            True,
-            'list_length':
-            None,
-            'value':
-            None,
-            'description':
-            'See dfnGen documenation https://dfnworks.lanl.gov/dfngen.html for more details'
-        },
-        'etheta': {
-            'type':
-            float,
-            'list':
-            True,
-            'list_length':
-            None,
-            'value':
-            None,
-            'description':
-            'See dfnGen documenation https://dfnworks.lanl.gov/dfngen.html for more details'
-        },
-        'ephi': {
-            'type':
-            float,
-            'list':
-            True,
-            'list_length':
-            None,
-            'value':
-            None,
-            'description':
-            'See dfnGen documenation https://dfnworks.lanl.gov/dfngen.html for more details'
-        },
-        'etrend': {
-            'type':
-            float,
-            'list':
-            True,
-            'list_length':
-            None,
-            'value':
-            None,
-            'description':
-            'See dfnGen documenation https://dfnworks.lanl.gov/dfngen.html for more details'
-        },
-        'eplunge': {
-            'type':
-            float,
-            'list':
-            True,
-            'list_length':
-            None,
-            'value':
-            None,
-            'description':
-            'See dfnGen documenation https://dfnworks.lanl.gov/dfngen.html for more details'
-        },
-        'edip': {
-            'type':
-            float,
-            'list':
-            True,
-            'list_length':
-            None,
-            'value':
-            None,
-            'description':
-            'See dfnGen documenation https://dfnworks.lanl.gov/dfngen.html for more details'
-        },
-        'estrike': {
-            'type':
-            float,
-            'list':
-            True,
-            'list_length':
-            None,
-            'value':
-            None,
-            'description':
-            'See dfnGen documenation https://dfnworks.lanl.gov/dfngen.html for more details'
-        },
-        'ekappa': {
-            'type':
-            float,
-            'list':
-            True,
-            'list_length':
-            None,
-            'value':
-            None,
-            'description':
-            'See dfnGen documenation https://dfnworks.lanl.gov/dfngen.html for more details'
-        },
-        'eLogMean': {
-            'type':
-            float,
-            'list':
-            True,
-            'list_length':
-            None,
-            'value':
-            None,
-            'description':
-            'See dfnGen documenation https://dfnworks.lanl.gov/dfngen.html for more details'
-        },
-        'esd': {
-            'type':
-            float,
-            'list':
-            True,
-            'list_length':
-            None,
-            'value':
-            None,
-            'description':
-            'See dfnGen documenation https://dfnworks.lanl.gov/dfngen.html for more details'
-        },
-        'eLogMin': {
-            'type':
-            float,
-            'list':
-            True,
-            'list_length':
-            None,
-            'value':
-            None,
-            'description':
-            'See dfnGen documenation https://dfnworks.lanl.gov/dfngen.html for more details'
-        },
-        'eLogMax': {
-            'type':
-            float,
-            'list':
-            True,
-            'list_length':
-            None,
-            'value':
-            None,
-            'description':
-            'See dfnGen documenation https://dfnworks.lanl.gov/dfngen.html for more details'
-        },
-        'ealpha': {
-            'type':
-            float,
-            'list':
-            True,
-            'list_length':
-            None,
-            'value':
-            None,
-            'description':
-            'See dfnGen documenation https://dfnworks.lanl.gov/dfngen.html for more details'
-        },
-        'emin': {
-            'type':
-            float,
-            'list':
-            True,
-            'list_length':
-            None,
-            'value':
-            None,
-            'description':
-            'See dfnGen documenation https://dfnworks.lanl.gov/dfngen.html for more details'
-        },
-        'emax': {
-            'type':
-            float,
-            'list':
-            True,
-            'list_length':
-            None,
-            'value':
-            None,
-            'description':
-            'See dfnGen documenation https://dfnworks.lanl.gov/dfngen.html for more details'
-        },
-        'eExpMean': {
-            'type':
-            float,
-            'list':
-            True,
-            'list_length':
-            None,
-            'value':
-            None,
-            'description':
-            'See dfnGen documenation https://dfnworks.lanl.gov/dfngen.html for more details'
-        },
-        'eExpMin': {
-            'type':
-            float,
-            'list':
-            True,
-            'list_length':
-            None,
-            'value':
-            None,
-            'description':
-            'See dfnGen documenation https://dfnworks.lanl.gov/dfngen.html for more details'
-        },
-        'eExpMax': {
-            'type':
-            float,
-            'list':
-            True,
-            'list_length':
-            None,
-            'value':
-            None,
-            'description':
-            'See dfnGen documenation https://dfnworks.lanl.gov/dfngen.html for more details'
-        },
-        'econst': {
-            'type':
-            float,
-            'list':
-            True,
-            'value':
-            None,
-            'description':
-            'See dfnGen documenation https://dfnworks.lanl.gov/dfngen.html for more details'
-        },
-
-        # Rectangles
-        'nFamRect': {
-            'type':
-            int,
-            'list':
-            False,
-            'value':
-<<<<<<< HEAD
-            None,
-=======
-            0,
->>>>>>> f5b7c34e
-            'description':
-            'See dfnGen documenation https://dfnworks.lanl.gov/dfngen.html for more details'
-        },
-        'rAngleOption': {
-            'type':
-            int,
-            'list':
-            False,
-            'value':
-            1,
-            'description':
-            'See dfnGen documenation https://dfnworks.lanl.gov/dfngen.html for more details'
-        },
-        'rLayer': {
-            'type':
-            int,
-            'list':
-            True,
-            'list_length':
-            None,
-            'value':
-            None,
-            'description':
-            'See dfnGen documenation https://dfnworks.lanl.gov/dfngen.html for more details'
-        },
-        'rRegion': {
-            'type':
-            int,
-            'list':
-            True,
-            'list_length':
-            None,
-            'value':
-            None,
-            'description':
-            'See dfnGen documenation https://dfnworks.lanl.gov/dfngen.html for more details'
-        },
-        'rdistr': {
-            'type':
-            int,
-            'list':
-            True,
-            'list_length':
-            None,
-            'value':
-            None,
-            'description':
-            'See dfnGen documenation https://dfnworks.lanl.gov/dfngen.html for more details'
-        },
-        'rbetaDistribution': {
-            'type':
-            int,
-            'list':
-            True,
-            'list_length':
-            None,
-            'value':
-            None,
-            'description':
-            'See dfnGen documenation https://dfnworks.lanl.gov/dfngen.html for more details'
-        },
-        'rbeta': {
-            'type':
-            float,
-            'list':
-            True,
-            'list_length':
-            None,
-            'value':
-            None,
-            'description':
-            'See dfnGen documenation https://dfnworks.lanl.gov/dfngen.html for more details'
-        },
-        'r_p32Targets': {
-            'type':
-            float,
-            'list':
-            True,
-            'list_length':
-            None,
-            'value':
-            None,
-            'description':
-            'See dfnGen documenation https://dfnworks.lanl.gov/dfngen.html for more details'
-        },
-        'raspect': {
-            'type':
-            float,
-            'list':
-            True,
-            'list_length':
-            None,
-            'value':
-            None,
-            'description':
-            'See dfnGen documenation https://dfnworks.lanl.gov/dfngen.html for more details'
-        },
-        'rtheta': {
-            'type':
-            float,
-            'list':
-            True,
-            'list_length':
-            None,
-            'value':
-            None,
-            'description':
-            'See dfnGen documenation https://dfnworks.lanl.gov/dfngen.html for more details'
-        },
-        'rphi': {
-            'type':
-            float,
-            'list':
-            True,
-            'list_length':
-            None,
-            'value':
-            None,
-            'description':
-            'See dfnGen documenation https://dfnworks.lanl.gov/dfngen.html for more details'
-        },
-        'rtrend': {
-            'type':
-            float,
-            'list':
-            True,
-            'list_length':
-            None,
-            'value':
-            None,
-            'description':
-            'See dfnGen documenation https://dfnworks.lanl.gov/dfngen.html for more details'
-        },
-        'rplunge': {
-            'type':
-            float,
-            'list':
-            True,
-            'list_length':
-            None,
-            'value':
-            None,
-            'description':
-            'See dfnGen documenation https://dfnworks.lanl.gov/dfngen.html for more details'
-        },
-        'rdip': {
-            'type':
-            float,
-            'list':
-            True,
-            'list_length':
-            None,
-            'value':
-            None,
-            'description':
-            'See dfnGen documenation https://dfnworks.lanl.gov/dfngen.html for more details'
-        },
-        'rstrike': {
-            'type':
-            float,
-            'list':
-            True,
-            'list_length':
-            None,
-            'value':
-            None,
-            'description':
-            'See dfnGen documenation https://dfnworks.lanl.gov/dfngen.html for more details'
-        },
-        'rkappa': {
-            'type':
-            float,
-            'list':
-            True,
-            'list_length':
-            None,
-            'value':
-            None,
-            'description':
-            'See dfnGen documenation https://dfnworks.lanl.gov/dfngen.html for more details'
-        },
-        'rLogMean': {
-            'type':
-            float,
-            'list':
-            True,
-            'list_length':
-            None,
-            'value':
-            None,
-            'description':
-            'See dfnGen documenation https://dfnworks.lanl.gov/dfngen.html for more details'
-        },
-        'rsd': {
-            'type':
-            float,
-            'list':
-            True,
-            'list_length':
-            None,
-            'value':
-            None,
-            'description':
-            'See dfnGen documenation https://dfnworks.lanl.gov/dfngen.html for more details'
-        },
-        'rLogMin': {
-            'type':
-            float,
-            'list':
-            True,
-            'list_length':
-            None,
-            'value':
-            None,
-            'description':
-            'See dfnGen documenation https://dfnworks.lanl.gov/dfngen.html for more details'
-        },
-        'rLogMax': {
-            'type':
-            float,
-            'list':
-            True,
-            'list_length':
-            None,
-            'value':
-            None,
-            'description':
-            'See dfnGen documenation https://dfnworks.lanl.gov/dfngen.html for more details'
-        },
-        'ralpha': {
-            'type':
-            float,
-            'list':
-            True,
-            'list_length':
-            None,
-            'value':
-            None,
-            'description':
-            'See dfnGen documenation https://dfnworks.lanl.gov/dfngen.html for more details'
-        },
-        'rmin': {
-            'type':
-            float,
-            'list':
-            True,
-            'list_length':
-            None,
-            'value':
-            None,
-            'description':
-            'See dfnGen documenation https://dfnworks.lanl.gov/dfngen.html for more details'
-        },
-        'rmax': {
-            'type':
-            float,
-            'list':
-            True,
-            'list_length':
-            None,
-            'value':
-            None,
-            'description':
-            'See dfnGen documenation https://dfnworks.lanl.gov/dfngen.html for more details'
-        },
-        'rExpMean': {
-            'type':
-            float,
-            'list':
-            True,
-            'list_length':
-            None,
-            'value':
-            None,
-            'description':
-            'See dfnGen documenation https://dfnworks.lanl.gov/dfngen.html for more details'
-        },
-        'rExpMin': {
-            'type':
-            float,
-            'list':
-            True,
-            'list_length':
-            None,
-            'value':
-            None,
-            'description':
-            'See dfnGen documenation https://dfnworks.lanl.gov/dfngen.html for more details'
-        },
-        'rExpMax': {
-            'type':
-            float,
-            'list':
-            True,
-            'list_length':
-            None,
-            'value':
-            None,
-            'description':
-            'See dfnGen documenation https://dfnworks.lanl.gov/dfngen.html for more details'
-        },
-        'rconst': {
-            'type':
-            float,
-            'list':
-            True,
-            'list_length':
-            None,
-            'value':
-            None,
-            'description':
-            'See dfnGen documenation https://dfnworks.lanl.gov/dfngen.html for more details'
-        },
-
-        # user defined rects
-        'userRectanglesOnOff': {
-<<<<<<< HEAD
-            'type': bool,
-            'list': False,
-            'value': False,
-            'description': 'See dfnGen documenation https://dfnworks.lanl.gov/dfngen.html for more details'
-=======
-            'type':
-            bool,
-            'list':
-            False,
-            'value':
-            0,
-            'description':
-            'See dfnGen documenation https://dfnworks.lanl.gov/dfngen.html for more details'
->>>>>>> f5b7c34e
-        },
-        'UserRect_Input_File_Path': {
+        'PolygonByCoord_Input_File_Path': {
             'type':
             str,
             'list':
@@ -1100,115 +1036,6 @@
             None,
             'description':
             'See dfnGen documenation https://dfnworks.lanl.gov/dfngen.html for more details'
-        },
-        'userRecByCoord': {
-<<<<<<< HEAD
-            'type': bool,
-            'list': False,
-            'value': False,
-            'description': 'See dfnGen documenation https://dfnworks.lanl.gov/dfngen.html for more details'
-=======
-            'type':
-            bool,
-            'list':
-            False,
-            'value':
-            0,
-            'description':
-            'See dfnGen documenation https://dfnworks.lanl.gov/dfngen.html for more details'
->>>>>>> f5b7c34e
-        },
-        'RectByCoord_Input_File_Path': {
-            'type':
-            str,
-            'list':
-            False,
-            'value':
-            None,
-            'description':
-            'See dfnGen documenation https://dfnworks.lanl.gov/dfngen.html for more details'
-        },
-        # user defined ells
-        'userEllByCoord': {
-            'type':
-            bool,
-            'list':
-            False,
-            'value':
-            0,
-            'description':
-            'See dfnGen documenation https://dfnworks.lanl.gov/dfngen.html for more details'
-        },
-        'EllByCoord_Input_File_Path': {
-            'type':
-            str,
-            'list':
-            False,
-            'value':
-            None,
-            'description':
-            'See dfnGen documenation https://dfnworks.lanl.gov/dfngen.html for more details'
-        },
-        'userEllipsesOnOff': {
-<<<<<<< HEAD
-            'type': bool,
-            'list': False,
-            'value': False,
-            'description': 'See dfnGen documenation https://dfnworks.lanl.gov/dfngen.html for more details'
-=======
-            'type':
-            bool,
-            'list':
-            False,
-            'value':
-            0,
-            'description':
-            'See dfnGen documenation https://dfnworks.lanl.gov/dfngen.html for more details'
->>>>>>> f5b7c34e
-        },
-        'UserEll_Input_File_Path': {
-            'type':
-            str,
-            'list':
-            False,
-            'value':
-            None,
-            'description':
-            'See dfnGen documenation https://dfnworks.lanl.gov/dfngen.html for more details'
-        },
-        # user polygon
-        'userPolygonByCoord': {
-<<<<<<< HEAD
-            'type': bool,
-            'list': False,
-            'value': False,
-            'description': 'See dfnGen documenation https://dfnworks.lanl.gov/dfngen.html for more details'
-        },
-        'PolygonByCoord_Input_File_Path': {
-            'type': str,
-            'list': False,
-            'value': None,
-            'description': 'See dfnGen documenation https://dfnworks.lanl.gov/dfngen.html for more details'
-=======
-            'type':
-            bool,
-            'list':
-            False,
-            'value':
-            0,
-            'description':
-            'See dfnGen documenation https://dfnworks.lanl.gov/dfngen.html for more details'
-        },
-        'PolygonByCoord_Input_File_Path': {
-            'type':
-            str,
-            'list':
-            False,
-            'value':
-            None,
-            'description':
-            'See dfnGen documenation https://dfnworks.lanl.gov/dfngen.html for more details'
->>>>>>> f5b7c34e
         },
         # # aperture
         # 'aperture': {
