import re
import sys
import os


def print_error(error_string):
    """ print an error
    
    Args:
        errString (str): a string describing the error
    """
    error = f"\nError while parsing input\n\n{error_string}\n\nProgram terminated.\n"
    sys.stderr.write(error)
    sys.exit(1)


def print_warning(warnString):
    """ print warning
    
    Args:
        warnStinrg (str): a string with the warning
    """
    print("WARNING --- " + warnString)


def curly_to_list(curly_list):
    """ Converts a list with curly brackets used in input files into a python list.  '{1,2,3}' --> [1,2,3]

    Parameters
    -------------
    	curly_list : string

    Returns
    ----------
    	list

	Notes 
	---------
		None
    """
    return re.sub("{|}", "", curly_list).strip().split(",")


def has_curlys(line, key):
    """ Checks to see that every { has a matching }.

    Parameters
    -------------
    	line : string
    		string read from input file
    	key : string
    		name of key on line

    Returns
    ----------
    	bool : True if okay. 

	Notes 
	---------
		None

    """
    if '{' in line and '}' in line:
        return True
    elif '{' in line or '}' in line:
        print_error(f"Line defining \"{key}\" contains a single curly brace.")
    return False


def check_none(key, value):
    if value == None:
        print_error(
            f"\"{key}\" was not defined. Please define one {key} for each family."
        )


def check_length(key, value, desired_length):

    if len(value) != desired_length:
        print_error(
            f"\"{key}\" has defined {len(value)} value(s) but there is(are) {desired_length} families. Please define one {key} for each family."
        )


def check_values(key, value, min_val=None, max_val=None):

    if type(value) is list:
        for i, val in enumerate(value):
            if min_val is not None:
                if val < min_val:
                    print_error(
                        f"\"{key}\" entry has value {val}, which is less than minimum value of {min_val} "
                    )
            if max_val is not None:
                if val > max_val:
                    print_error(
                        f"\"{key}\" entry has value {val}, which above the maximum value {max_val}."
                    )
    else:
        if min_val is not None:
            if value < min_val:
                print_error(
                    f"\"{key}\" entry has value {value}, which is less than minimum value of {min_val} "
                )
            if max_val is not None:
                if value > max_val:
                    print_error(
                        f"\"{key}\" entry has value {value}, which above the maximum value {max_val}."
                    )


def get_groups(line, key):
    """ extract values between { and } 
    """
    curlyGroup = re.compile('({.*?})')
    groups = re.findall(curlyGroup, line)
    for group in groups:
        line = line.replace(group, '', 1)  ## only delete first occurrence
        value_list = curly_to_list(group)
    return value_list
    if line.strip() != "":
        print_error(f"Unexpected character found while parsing \"{key}\".")


def check_min_max(min_val, max_val, i, dist):
    """ Checks that the minimum parameter for a family is not greater or equal to the maximum parameter.
    """
    if min_val == max_val:
        hf.print_error(
            f"Minimum {min_val} and maximum {max_val} value are equal in {dist} entry number {i+1}"
        )
    if min_val > max_val:
        hf.print_error(
            f"Minimum {min_val} is larger than maximum {max_val} value are equal in {dist} entry number {i+1}"
        )


def check_mean(mean_param, min_param, max_param):
    """ Warns the user if the minimum value of a parameter is greater than the family's mean value, or if the
    maximum value of the parameter is less than the family's mean value.
    """
    for minV, meanV in zip(self.value_of(minParam), self.value_of(meanParam)):
        if minV > meanV:
            self.warning("\"{}\" contains a min value greater than its family's mean value in "\
                   "\"{}\". This could drastically increase computation time due to increased "\
                   "rejection rate of the most common fracture sizes.".format(minParam, meanParam), warningFile)
    for maxV, meanV in zip(self.value_of(maxParam), self.value_of(meanParam)):
        if maxV < meanV:
            self.warning("\"{}\" contains a max value less than its family's mean value in "\
                   "\"{}\". This could drastically increase computation time due to increased "\
                   "rejection rate of the most common fracture sizes.".format(maxParam, meanParam), warningFile)


def check_min_frac_size(params, value):
    """ Corrects the minimum fracture size if necessary, by looking at the values in valList.
    """

    if params['minimum_fracture_size']['value'] == None:
        params['minimum_fracture_size']['value'] = value
    elif value < params['minimum_fracture_size']['value']:
        params['minimum_fracture_size']['value'] = value


def check_path(filename, filepath):
    if filepath:
        if not os.path.isfile(filepath):
<<<<<<< HEAD
            print_error(f"{filepath} path is for {filename} not valid. Please check input file")
=======
            print_error(
                f"{filepath} path is for {filename} not valid. Please check input file"
            )
>>>>>>> 3aaa0e66
    else:
        print_error(f"{filename} was not provided.")<|MERGE_RESOLUTION|>--- conflicted
+++ resolved
@@ -164,12 +164,8 @@
 def check_path(filename, filepath):
     if filepath:
         if not os.path.isfile(filepath):
-<<<<<<< HEAD
-            print_error(f"{filepath} path is for {filename} not valid. Please check input file")
-=======
             print_error(
                 f"{filepath} path is for {filename} not valid. Please check input file"
             )
->>>>>>> 3aaa0e66
     else:
         print_error(f"{filename} was not provided.")