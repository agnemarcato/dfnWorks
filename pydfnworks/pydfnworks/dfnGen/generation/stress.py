--- conflicted
+++ resolved
@@ -135,11 +135,7 @@
 
         dilation = min(dilation_tmp, critical_shear_displacement) * m.tan(
             m.radians(dilation_angle))
-<<<<<<< HEAD
-
-=======
         #dilation = dilation_tmp * m.tan(m.radians(dilation_angle))
->>>>>>> a91f27e2
         # take the max of the computed and provided minimum aperture.
         b[i] = max(min_b, initial_aperture[i] - normal_displacement + dilation)
 
@@ -151,11 +147,6 @@
     self.perm = convert(b, 'aperture', 'permeability')
     self.transmissivity = convert(b, 'aperture', 'transmissivity')
     self.aperture = b
-<<<<<<< HEAD
-
-    self.dump_hydraulic_values()
-=======
     # self.dump_hydraulic_values()
->>>>>>> a91f27e2
 
     print("--> Computing aperture based on stress field complete ")