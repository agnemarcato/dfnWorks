import numpy as np
import sys


def get_units(variable):
    """
    Returns a string of appropriate units for different variable

    Parameters
    -----------
        variable : string
            name of variable. Acceptable values are aperture, permeability, and transmissivity
    Returns
    ----------
        units : string
            appropriate units for provided variable
    """

    if variable == "aperture":
        units = "m"
    elif variable == "permeability":
        units = "m^2"
    elif variable == "transmissivity":
        units = "m^2/s"
    else:
        error = "Error. The variable of choice '{0}' is not known in the function get_units()\nAcceptable names are aperture, permeability, and transmissivity\nExiting.".format(
            variable)
        sys.stderr.write(error)
        sys.exit(1)
    return units


def check_key(dict, key):
    ''' 
    Checks if key is in dict

    Parameters
    -----------
        dict : dictionary
        key : string
    Returns
    ----------
        bool : bool
            True if key is in dictionary, False if not

    '''

    if key in dict.keys():
        return True
    else:
        return False


def load_fractures(filename, quiet):
    ''' 
    Loads fracture information from filename. 

    Parameters
    -----------
        filename : string
            name of fracture radii file
    Returns
    ----------
        r : array of doubles
            maximum radii of fractures

        family_id : array of ints
            family id for each fractures
        n : int
            number of fractures in the domain 

    '''
    if not quiet:
        print("--> Loading Fracture information from {0}".format(filename))

    data = np.genfromtxt(filename, skip_header=2)
    family_id = (data[:, 2]).astype(int)
    n, _ = np.shape(data)
    r = np.zeros(n)
    for i in range(n):
        if data[i, 0] >= data[i, 1]:
            r[i] = data[i, 0]
        else:
            r[i] = data[i, 1]
    return r, family_id, n


def convert(x, source, target):
    ''' 
    converts between variables aperture, permeability, and transmissivity

    Parameters
    -----------
        x : numpy array
            input values
        source : string
            variable name of source
        target : string
            variable name of output 
    Returns
    ----------
        y : numpy array
            array of converted values

    Notes
    -----
    permeability/Transmissivty are defined using the cubic law

    k = b^2/12

    T = (b^3 rho g)/(12 mu)

    '''

    mu = 8.9e-4  #dynamic viscosity of water at 20 degrees C, Pa*s
    g = 9.8  #gravity acceleration
    rho = 997  # water density

    if source == "aperture" and target == "permeability":
        perm = (x**2) / 12
        return perm
    if source == "aperture" and target == "transmissivity":
        T = (x**3 * rho * g) / (12 * mu)
        return T
    if source == "permeability" and target == "aperture":
        b = np.sqrt((12.0 * x))
        return b

    if source == "permeability" and target == "transmissivity":
        b = np.sqrt((12.0 * x))
        T = (b * x * rho * g) / (12 * mu)
        return T

    if source == "transmissivity" and target == "aperture":
        b = ((x * 12 * mu) / (rho * g))**(1 / 3)
        return b
    if source == "transmissivity" and target == "permeability":
        b = ((x * 12 * mu) / (rho * g))**(1 / 3)
        perm = (b**2) / 12
        return perm
    else:
        error = "Error in conversion! Unknown name provided in convert. Either '{0}' or '{1}' is not known\nAcceptable names are aperture, permeability, and transmissivity\nExiting.\n".format(
            source, target)
        sys.stderr.write(error)
        sys.exit(1)


def log_normal(params, variable, number_of_fractures):
    """ Creates Fracture Based Log-Normal values that is number_of_fractures long.
    The values has a mean mu and log-variance sigma. 
    
    Parameters
    -----------
        params : dict 
            Dictionary of parameters for the Log Normal values. Must contain keys mu and sigma. 
        variable : string 
            name of values being generated. Acceptable values are aperture, permeability, and transmissivity
        number_of_fractures : int
            number of fractures in the DFN 
    Returns
    ----------
        b : array
            aperture values
        perm : array
            permeability values
        T : array
            transmissivity values

    Notes
    ----------
        values are generated for the variable provided. The two remaining variables are derived using those values
    """
    print('--> Creating uncorrelated lognormal {0} values.'.format(variable))
    units = get_units(variable)
    print("--> Mean: {0} {1}".format(params["mu"], units))
    print("--> Log Variance: {0}".format(params["sigma"]))

    if variable == "aperture":
        b = np.log(params["mu"]) * np.ones(number_of_fractures)
        perturbation = np.random.normal(0.0, 1.0, number_of_fractures)
        b = np.exp(b + np.sqrt(params["sigma"]) * perturbation)

        perm = convert(b, variable, "permeability")
        T = convert(b, variable, "transmissivity")

    elif variable == "permeability":
        perm = np.log(params["mu"]) * np.ones(number_of_fractures)
        perturbation = np.random.normal(0.0, 1.0, number_of_fractures)
        perm = np.exp(perm + np.sqrt(params["sigma"]) * perturbation)

        b = convert(perm, variable, "aperture")
        T = convert(perm, variable, "transmissivity")

    elif variable == "transmissivity":
        T = np.log(params["mu"]) * np.ones(number_of_fractures)
        perturbation = np.random.normal(0.0, 1.0, number_of_fractures)
        T = np.exp(T + np.sqrt(params["sigma"]) * perturbation)

        b = convert(T, variable, "aperture")
        perm = convert(T, variable, "permeability")

    else:
        error = "Error. The variable of choice '{0}'' is not known\nAcceptable names are aperture, permeability, and transmissivity\nExiting.\n".format(
            variable)
        sys.stderr.write(error)
        sys.exit(1)
    print('--> Complete\n')
    return b, perm, T


def correlated(params, variable, radii):
    """ Creates hydraulic properties of fractures based on power-law relationship with 
    fracture radius. For example, T = alpha*r^beta
    
    Parameters
    -----------
        params : dict 
            Dictionary of parameters for the power-law relationship. Must contain alpha and beta. 
        variable : string 
            name of values being generated. Acceptable values are aperture, permeability, and transmissivity
        radii : array
            array of fracture radii in the domain

    Returns
    ----------
        b : array
            aperture values
        perm : array
            permeability values
        T : array
            transmissivity values

    Notes
    ----------
        Values are generated for the variable provided. The two remaining variables are derived using those values
    """
    print(
        '--> Creating Perfectly Correlated {0} values based on fracture radius.'
        .format(variable))
    units = get_units(variable)
    if variable == "aperture":
        print("b ={1:0.2e}*r^{2} {3}".format(variable, params["alpha"],
                                             params["beta"], units))
    if variable == "permeability":
        print("k ={1:0.2e}*r^{2} {3}".format(variable, params["alpha"],
                                             params["beta"], units))
    if variable == "transmissivity":
        print("T ={1:0.2e}*r^{2} {3}".format(variable, params["alpha"],
                                             params["beta"], units))

    if variable == "aperture":
        b = params["alpha"] * radii**params["beta"]

        perm = convert(b, variable, "permeability")
        T = convert(b, variable, "transmissivity")

    elif variable == "permeability":
        perm = params["alpha"] * radii**params["beta"]

        b = convert(perm, variable, "aperture")
        T = convert(perm, variable, "transmissivity")

    elif variable == "transmissivity":
        T = params["alpha"] * radii**params["beta"]
        b = convert(T, variable, "aperture")
        perm = convert(T, variable, "permeability")

    print("--> Complete\n")
    return b, perm, T


def semi_correlated(params, variable, radii, number_of_fractures):
    """ Creates hydraulic properties of fractures based on power-law relationship with 
    fracture radius with a noise term. For example, log(T) = log(alpha*r^beta) + sigma * N(0,1)
    
    Parameters
    -----------
        params : dict 
            Dictionary of parameters for the power-law relationship. Must contain alpha and beta. 
        variable : string 
            name of values being generated. Acceptable values are aperture, permeability, and transmissivity
        radii : array
            array of fracture radii in the domain
        number_of_fractures : int
            number of fractures in the DFN 

    Returns
    ----------
        b : array
            aperture values
        perm : array
            permeability values
        T : array
            transmissivity values

    Notes
    ----------
        Values are generated for the variable provided. The two remaining variables are derived using those values
    """
    print("--> Creating Semi-Correlated {0} values based on fracture radius.".
          format(variable))
    print('--> Coefficient: {0}'.format(params["alpha"]))
    print('--> Exponent : {0}'.format(params["beta"]))
    print('--> Log Variance: {0}'.format(params["sigma"]))

    if variable == "aperture":
        b = params["alpha"] * radii**params["beta"]
        perturbation = np.random.normal(0.0, 1.0, number_of_fractures)
        b = np.exp(np.log(b) + np.sqrt(params["sigma"]) * perturbation)

        perm = convert(b, variable, "permeability")
        T = convert(b, variable, "transmissivity")

    elif variable == "permeability":

        perm = params["alpha"] * radii**params["beta"]
        perturbation = np.random.normal(0.0, 1.0, number_of_fractures)
        perm = np.exp(np.log(perm) + np.sqrt(params["sigma"]) * perturbation)

        b = convert(perm, variable, "aperture")
        T = convert(perm, variable, "transmissivity")

    elif variable == "transmissivity":

        T = params["alpha"] * radii**params["beta"]
        perturbation = np.random.normal(0.0, 1.0, number_of_fractures)
        T = np.exp(np.log(T) + np.sqrt(params["sigma"]) * perturbation)
        b = convert(T, variable, "aperture")
        perm = convert(T, variable, "permeability")

    print('--> Complete\n')
    return b, perm, T


def constant(params, variable, number_of_fractures):
    """ Creates hydraulic properties of fractures with constant values
    
    Parameters
    -----------
        params : dict 
            Dictionary of parameters for the power-law relationship. Must contain alpha and beta. 
        variable : string 
            name of values being generated. Acceptable values are aperture, permeability, and transmissivity
        number_of_fractures : int
            number of fractures in the DFN 

    Returns
    ----------
        b : array
            aperture values
        perm : array
            permeability values
        T : array
            transmissivity values
    Returns
    ----------
        b : array
            aperture values
        perm : array
            permeability values
        T : array
            transmissivity values

    Notes
    ----------
        Values are generated for the variable provided. The two remaining variables are derived using those values
    """

    print("--> Creating constant {0} values.".format(variable))
    units = get_units(variable)
    print("--> Value: {0} {1}".format(params["mu"], units))

    if variable == "aperture":
        b = params["mu"] * np.ones(number_of_fractures)
        perm = convert(b, variable, "permeability")
        T = convert(b, variable, "transmissivity")

    elif variable == "permeability":

        perm = params["mu"] * np.ones(number_of_fractures)
        b = convert(perm, variable, "aperture")
        T = convert(perm, variable, "transmissivity")

    elif variable == "transmissivity":

        T = params["mu"] * np.ones(number_of_fractures)
        b = convert(T, variable, "aperture")
        perm = convert(T, variable, "permeability")

    print('--> Complete\n')
    return b, perm, T


def dump_aperture(self, filename, format=None):
<<<<<<< HEAD
=======

>>>>>>> a91f27e2
    if format is None:
        np.savetxt(filename, self.aperture)
    elif format == "fehm":
        print(f"--> Writing {filename}")
        with open(filename, 'w+') as fp:
            fp.write('aperture\n')
            for i, b in enumerate(self.aperture):
                fp.write(f'-{i+7:d} 0 0 {b:0.5e}\n')


def dump_perm(self, filename, format=None):

    if format is None:
        np.savetxt(filename, self.perm)
    elif format == "fehm":
        # write perm file
        print(f"--> Writing {filename}")
        with open(filename, 'w+') as fp:
            fp.write('permeability\n')
            for i, k in enumerate(self.perm):
                fp.write(f'-{i+7:d} 0 0 {k:0.5e} {k:0.5e} {k:0.5e}\n')
            fp.write("\n")


def dump_transmissivity(self, filename, format=None):
<<<<<<< HEAD
=======

>>>>>>> a91f27e2
    if format is None:
        np.savetxt(filename, self.transmissivity)
    elif format == "fehm":
        print(f"--> Writing {filename}")
        with open(filename, 'w+') as fp:
            fp.write('aperture\n')
            for i, trans in enumerate(self.transmissivity):
                fp.write(f'-{i:d} 0 0 {trans:0.5e}\n')


def dump_fracture_info(self, filename):

    ## revise fracture_info.dat
    print(f"--> Writing {filename}")
    connections = np.genfromtxt("dfnGen_output/fracture_info.dat",
                                skip_header=1)[:, 0].astype(int)
    with open(filename, "w+") as fp:
        fp.write("num_connections perm aperture\n")
        for i in range(self.num_frac):
            fp.write(
                f"{connections[i]:d} {self.perm[i]:0.8e} {self.aperture[i]:0.8e}\n"
            )
    print("--> Complete")


<<<<<<< HEAD
def dump_hydraulic_values(self, prefix=None):
=======
def dump_hydraulic_values(self, prefix=None, format = None,):
>>>>>>> a91f27e2
    """ Writes variable information to files.  
    
    Parameters
    -----------
        prefix : string
            prefix of aperture.dat and perm.dat file names
            prefix_aperture.dat and prefix_perm.dat 
        b : array
            aperture values
        perm : array
            permeability values
        T : array
            transmissivity values
    Returns
    ----------
        None

    Notes
    ----------
    """
    print("--> Dumping values to files")
<<<<<<< HEAD
=======
    if not prefix:
        print(f"--> Using prefix {prefix}")
    if not format:
        print(f"--> Using format : {format}")
>>>>>>> a91f27e2
    # Write out new aperture.dat
    if prefix is not None:
        aper_filename = prefix + '_aperture.dat'
        perm_filename = prefix + '_perm.dat'
        trans_filename = prefix + '_transmissivity.dat'
        frac_info_filename = "dfnGen_output/" + prefix + '_fracture_info.dat'
    else:
        aper_filename = "aperture.dat"
        perm_filename = "perm.dat"
        trans_filename = "transmissivity.dat"
        frac_info_filename = "dfnGen_output/fracture_info.dat"

<<<<<<< HEAD
    self.dump_aperture(aper_filename)
    self.dump_perm(perm_filename)
    self.dump_transmissivity(trans_filename)
=======
    self.dump_aperture(aper_filename, format)
    self.dump_perm(perm_filename, format)
    self.dump_transmissivity(trans_filename, format)
>>>>>>> a91f27e2
    self.dump_fracture_info(frac_info_filename)


def set_fracture_hydraulic_values(self, variable, fracture_list, value_list):
    """ Assigns hydraulic properties to a list of provided fractures. 

    Paramters
    -----------------
        self : object 
            DFN Class
        variable : string
            base variable in relationship. Options are: aperture, permeability, transmissivity
        fractture_list : list
            List of fractures index whose variables are being assigned. *Note* Fractures are indexed starting at 1.
        value_list : list  
            values to be assigned. 

    Returns 
    -------------
        None

    Notes
    ----------------
        None
    """

    if len(fracture_list) != len(value_list):
        error = f"Error. Length of fracture list is not equal to the length of the value list provided.\nExiting.\n"
        sys.stderr.write(error)
        sys.exit(1)

    ## convert to numpy array
    value_list = np.array(value_list)
    fracture_list = np.array(fracture_list)

    # print(value_list)
    # print(fracture_list)
    if variable == 'aperture':
        b = value_list
        perm = convert(b, variable, "permeability")
        transmissivity = convert(b, variable, "transmissivity")

    elif variable == 'permeability':
        perm = value_list
        b = convert(perm, variable, "aperture")
        transmissivity = convert(perm, variable, "transmissivity")

    elif variable == 'transmissivity':
        transmissivity = value_list
        b = convert(transmissivity, variable, "aperture")
        perm = convert(transmissivity, variable, "permeability")

    else:
        error = f"Error. The variable of choice '{variable}' is not known\nAcceptable names are aperture, permeability, transmissivity\nExiting.\n"
        sys.stderr.write(error)
        sys.exit(1)

    self.aperture[fracture_list - 1] = b
    self.perm[fracture_list - 1] = perm
    self.transmissivity[fracture_list - 1] = transmissivity


def generate_hydraulic_values(self,
                              variable,
                              relationship,
                              params,
                              family_id=None):
    """ Generates hydraulic property values. 

    Parameters
    -----------
        self : object 
            DFN Class
        variable : string
            base variable in relationship. Options are: aperture, permeability, transmissivity

        relationship : string
            name of functional relationship for apertures. 
            options are log-normal, correlated, semi-correlated, and
            constant
        params : dictionary
            dictionary of parameters for functional relationship
                if correlated --> {"alpha":value, "beta:value}
                if semi-correlated --> {"alpha":value, "beta":value, "sigma":value}
                if constant --> {"mu":value}
                if log-normal --> {"mu":value, "sigma":value}

        family_id : int
            family id of fractures

    Returns
    ----------
        None

    Notes
    ----------
    See Hyman et al. 2016 "Fracture size and transmissivity correlations: Implications for transport simulations in sparse
    three-dimensional discrete fracture networks following a truncated power law distribution of fracture size" Water Resources Research for more details 

    Changes in hydraulic properties are added to DFN object
    """
    # Check if the variable choice is defined
    variables = ["aperture", "permeability", "transmissivity"]
    if variable not in variables:
        error = "Error. The variable of choice '{0}'' is not known\nAcceptable names are {1}, {2}, {3}\nExiting.\n".format(
            variable, variables[0], variables[1], variables[2])
        sys.stderr.write(error)
        sys.exit(1)
    # else:
    #     print(
    #         "Creating aperture, permeability, and transmissivity based on {0}."
    #         .format(variable))

    # check if the function is defined
    functions = ["log-normal", "semi-correlated", "constant", "correlated"]
    if relationship not in functions:
        error = f"Error! The provided relationship '{relationship}' is unknown\nAcceptable relationship are log-normal, semi-correlated, constant, or correlated\nExiting.\n"
        sys.stderr.write(error)
        sys.exit(1)

    ## use max value of radius
    radii = self.radii[:, 2]
    families = self.families
    number_of_fractures = self.num_frac

    if family_id is not None:
        print(f"--> Working on Fracture Family {family_id}")
        idx = np.where(families == family_id)
        if len(idx[0]) == 0:
            error = f"Error. No fractures in the network are in the requested family. {family_id}.\nUser Rectangles = -1\nUser Ellipses = 0.\nStochastic Families > 0.\nExiting\n"
            sys.stderr.write(error)
            sys.exit(1)

    if relationship == "log-normal":
        keys = ["mu", "sigma"]
        for key in keys:
            if not check_key(params, key):
                error = "Error. The required key '{0}' was not found in the params dictionary\nExiting\n".format(
                    key)
                sys.stderr.write(error)
                sys.exit(1)
        b, perm, transmissivity = log_normal(params, variable,
                                             number_of_fractures)

    if relationship == "correlated":
        keys = ["alpha", "beta"]
        for key in keys:
            if not check_key(params, key):
                error = "Error. The required key '{0}' was not found in the params dictionary\nExiting\n".format(
                    key)
                sys.stderr.write(error)
                sys.exit(1)
        b, perm, transmissivity = correlated(params, variable, radii)

    if relationship == "semi-correlated":
        keys = ["alpha", "beta", "sigma"]
        for key in keys:
            if not check_key(params, key):
                error = "Error. The required key '{0}' was not found in the params dictionary\nExiting\n\n".format(
                    key)
                sys.stderr.write(error)
                sys.exit(1)
        b, perm, transmissivity = semi_correlated(params, variable, radii,
                                                  number_of_fractures)
    if relationship == "constant":
        keys = ["mu"]
        for key in keys:
            if not check_key(params, key):
                error = "Error. The required key '{0}' was not found in the params dictionary\nExiting\n\n".format(
                    key)
                sys.stderr.write(error)
                sys.exit(1)
        b, perm, transmissivity = constant(params, variable,
                                           number_of_fractures)
    if family_id == None:
        self.aperture = b
        self.perm = perm
        self.transmissivity = transmissivity
    else:
        # Sent entries that are not in the requested family to None
        idx = np.where(families == family_id)
        self.aperture[idx] = b[idx]
        self.perm[idx] = perm[idx]
        self.transmissivity[idx] = transmissivity[idx]<|MERGE_RESOLUTION|>--- conflicted
+++ resolved
@@ -392,10 +392,7 @@
 
 
 def dump_aperture(self, filename, format=None):
-<<<<<<< HEAD
-=======
-
->>>>>>> a91f27e2
+
     if format is None:
         np.savetxt(filename, self.aperture)
     elif format == "fehm":
@@ -421,10 +418,6 @@
 
 
 def dump_transmissivity(self, filename, format=None):
-<<<<<<< HEAD
-=======
-
->>>>>>> a91f27e2
     if format is None:
         np.savetxt(filename, self.transmissivity)
     elif format == "fehm":
@@ -450,11 +443,7 @@
     print("--> Complete")
 
 
-<<<<<<< HEAD
-def dump_hydraulic_values(self, prefix=None):
-=======
 def dump_hydraulic_values(self, prefix=None, format = None,):
->>>>>>> a91f27e2
     """ Writes variable information to files.  
     
     Parameters
@@ -476,13 +465,10 @@
     ----------
     """
     print("--> Dumping values to files")
-<<<<<<< HEAD
-=======
     if not prefix:
         print(f"--> Using prefix {prefix}")
     if not format:
         print(f"--> Using format : {format}")
->>>>>>> a91f27e2
     # Write out new aperture.dat
     if prefix is not None:
         aper_filename = prefix + '_aperture.dat'
@@ -495,15 +481,9 @@
         trans_filename = "transmissivity.dat"
         frac_info_filename = "dfnGen_output/fracture_info.dat"
 
-<<<<<<< HEAD
-    self.dump_aperture(aper_filename)
-    self.dump_perm(perm_filename)
-    self.dump_transmissivity(trans_filename)
-=======
     self.dump_aperture(aper_filename, format)
     self.dump_perm(perm_filename, format)
     self.dump_transmissivity(trans_filename, format)
->>>>>>> a91f27e2
     self.dump_fracture_info(frac_info_filename)
 
 
