"""
.. module:: mesh_dfn_helper.py
   :synopsis: helper functions for meshing DFN using LaGriT  
.. moduleauthor:: Jeffrey Hyman <jhyman@lanl.gov>

"""
import os
import sys
import glob
import numpy as np
import subprocess
import pyvtk as pv

# def parse_params_file(quiet=False):
#     """ Reads params.txt file from DFNGen and parses information

#     Parameters
#     ---------
#         quiet : bool
#             If True details are not printed to screen, if False they area

#     Returns
#     -------
#         num_poly: int
#             Number of Polygons
#         h: float
#             Meshing length scale h
#         dudded_points: int
#             Expected number of dudded points in Filter (LaGriT)
#         visual_mode : bool
#             If True, reduced_mesh.inp is created (not suitable for flow and transport), if False, full_mesh.inp is created
#         domain: dict
#              x,y,z domain sizes

#     Notes
#     -----
#         None
#     """
#     if not quiet:
#         print("\n--> Parsing  params.txt")
#     fparams = open('params.txt', 'r')
#     # Line 1 is the number of polygons
#     num_poly = int(fparams.readline())
#     #Line 2 is the h scale
#     h = float(fparams.readline())
#     # Line 3 is the visualization mode: '1' is True, '0' is False.
#     visual_mode = int(fparams.readline())
#     # line 4 dudded points
#     dudded_points = int(fparams.readline())

#     # Dict domain contains the length of the domain in x,y, and z
#     domain = {'x': 0, 'y': 0, 'z': 0}
#     #Line 5 is the x domain length
#     domain['x'] = (float(fparams.readline()))

#     #Line 5 is the x domain length
#     domain['y'] = (float(fparams.readline()))

#     #Line 5 is the x domain length
#     domain['z'] = (float(fparams.readline()))
#     fparams.close()

#     if not quiet:
#         print("--> Number of Polygons: %d" % num_poly)
#         print("--> H_SCALE %f" % h)
#         if visual_mode > 0:
#             visual_mode = True
#             print("--> Visual mode is on")
#         else:
#             visual_mode = False
#             print("--> Visual mode is off")
#         print(f"--> Expected Number of dudded points: {dudded_points}")
#         print(f"--> X Domain Size {domain['x']} m")
#         print(f"--> Y Domain Size {domain['y']} m")
#         print(f"--> Z Domain Size {domain['z']} m")
#         print("--> Parsing params.txt complete\n")

#     return (num_poly, h, visual_mode, dudded_points, domain)


def check_dudded_points(dudded, hard=False):
    """Parses LaGrit log_merge_all.out and checks if number of dudded points is the expected number

    Parameters
    ---------
        dudded : int 
            Expected number of dudded points from params.txt
        hard : bool
            If hard is false, up to 1% of nodes in the mesh can be missed. If hard is True, no points can be missed. 
    Returns
    ---------
        True/False : bool
            True if the number of dudded points is correct and  False if the number of dudded points is incorrect 
    
    Notes
    -----
    If number of dudded points is incorrect by over 1%, program will exit. 

    """
    print("--> Checking that number of dudded points is correct\n")
    with open("lagrit_logs/log_merge_all.out", "r") as fp:
        for line in fp.readlines():
            if 'Dudding' in line:
                print(f'--> From LaGriT: {line}')
                try:
                    pts = int(line.split()[1])
                except:
                    pts = int(line.split()[-1])
            if 'RMPOINT:' in line:
                print(f'--> From LaGriT: {line}')
                total_points = int(line.split()[-1])
                break

    diff = abs(dudded - pts)
    print(f"--> Expected Number of dudded points: {dudded}")
    print(f"--> Actual Number of dudded points: {pts}")
    print(f"--> Difference between expected and actual dudded points: {diff}")
    if diff == 0:
        print('--> The correct number of points were removed. Onward!\n')
        return True
    elif diff > 0:
        ## compare with total number poins
        print(
            '--> WARNING!!! Number of points removed does not match the expected value'
        )
        diff_ratio = 100 * (float(diff) / float(total_points))
        if diff_ratio < 0.01 and hard == False:
            print(f"--> However value is small: {diff}")
            print("--> Proceeding\n")
            return True
        else:
            print('ERROR! Incorrect Number of points removed')
            print(f"Over 0.01% of nodes removed. Value is {diff_ratio:.2f}")
            return False


def cleanup_dir():
    """ Removes meshing files

    Parameters
    ----------
        None

    Returns
    -------
        None

    Notes
    -----
    Only runs if production_mode is True
    """

    files_to_remove = [
        'part*', 'log_merge*', 'merge*', 'mesh_poly_CPU*', 'mesh*inp',
        'mesh*lg'
    ]
    for name in files_to_remove:
        for fl in glob.glob(name):
            os.remove(fl)


def gather_mesh_information(self):
    """ Prints information about the final mesh to file
    
    Parameters
    ----------
        local_jobname : string
            Name of current DFN job (not path) 
    visual_mode : bool
        Determines is reduced_mesh or full_mesh is dumped

    Returns
    -------
        None
   
    Notes
    -----
        None 
"""

    if self.visual_mode:
        with open('reduced_mesh.inp', 'r') as finp:
            header = finp.readline()
            header = header.split()
            self.num_nodes = int(header[0])
        print(
            f"--> The reduced mesh in full_mesh.inp has {self.num_nodes} nodes and {int(header[1])} triangular elements"
        )
    else:
        with open('full_mesh.inp', 'r') as finp:
            header = finp.readline()
            header = header.split()
            self.num_nodes = int(header[0])
        print(
            f"--> The primary mesh in full_mesh.inp has {self.num_nodes} nodes and {int(header[1])} triangular elements"
        )
        ## get material -ids
        self.material_ids = np.genfromtxt('materialid.dat',
                                          skip_header=3).astype(int)
        self.aperture_cell = np.zeros(self.num_nodes)
        self.perm_cell = np.zeros(self.num_nodes)


def clean_up_files_after_prune(self):
    ''' After pruning a DFN to only include the fractures in prune_file this function removes references to those fractures from params.txt, perm.dat, aperature.dat, and poly_info.dat 
    
    Parameters
    ----------
        self : DFN object
         
    Returns
    -------
        None

    Notes
    -----
        This function should always be run after pruning if flow solution is going to be run. 
 
    '''

    print("--> Editing DFN file based on fractures in %s" % self.prune_file)
    keep_list = np.sort(np.genfromtxt(self.prune_file).astype(int))
    num_frac = len(keep_list)

    print("--> Editing params.txt file")
    fin = open(self.path + '/params.txt')
    try:
        os.unlink('params.txt')
    except:
        pass
    fout = open('params.txt', 'w')
    line = fin.readline()
    fout.write('%d\n' % num_frac)
    for i in range(7):
        line = fin.readline()
        fout.write(line)
    fin.close()
    fout.close()
    print("--> Complete")

    print("--> Editing poly_info.dat file")
    poly_info = self.poly_info[
        keep_list -
        1, :]  #np.genfromtxt(self.path + 'poly_info.dat')[keep_list - 1, :]
    try:
        os.unlink('poly_info.dat')
    except:
        pass
<<<<<<< HEAD
    f = open('dfnGen_output/poly_info.dat', 'w')
    for i in range(num_frac):
        f.write('%d %d %f %f %f %d %f %f %d\n' %
                (i + 1, poly_info[i, 1], poly_info[i, 2], poly_info[i, 3],
                 poly_info[i, 4], poly_info[i, 5], poly_info[i, 6],
                 poly_info[i, 7], poly_info[i, 8]))
    f.close()
    print("--> Complete")

    print("--> Editing perm.dat file")
    perm = self.perm  #np.genfromtxt(self.path + 'perm.dat', skip_header=1)[keep_list - 1, -1]
    f = open('perm.dat', 'w+')
    f.write('permeability\n')
    for i in range(num_frac):
        f.write('-%d 0 0 %e %e %e\n' % (7 + i, perm[i], perm[i], perm[i]))
    f.close()
    print("--> Complete")

    print("--> Editing aperture.dat file")
    aperture = self.aperture  #np.genfromtxt(self.path + 'aperture.dat', skip_header=1)[keep_list - 1, -1]
    f = open('aperture.dat', 'w+')
    f.write('aperture\n')
    for i in range(num_frac):
        f.write('-%d 0 0 %e \n' % (7 + i, aperture[i]))
    f.close()
=======

    with open('poly_info.dat', 'w') as fp:
        for i in range(num_frac):
            fp.write('%d %d %f %f %f %d %f %f %d\n' %
                    (i + 1, poly_info[i, 1], poly_info[i, 2], poly_info[i, 3],
                    poly_info[i, 4], poly_info[i, 5], poly_info[i, 6],
                    poly_info[i, 7], poly_info[i, 8]))
    self.poly_info = poly_info

>>>>>>> a91f27e2
    print("--> Complete")

    # print("--> Editing perm.dat file")
    # perm = self.perm  #np.genfromtxt(self.path + 'perm.dat', skip_header=1)[keep_list - 1, -1]
    # f = open('perm.dat', 'w+')
    # f.write('permeability\n')
    # for i in range(num_frac):
    #     f.write('-%d 0 0 %e %e %e\n' % (7 + i, perm[i], perm[i], perm[i]))
    # f.close()
    # print("--> Complete")

    # print("--> Editing aperture.dat file")
    # aperture = self.aperture  #np.genfromtxt(self.path + 'aperture.dat', skip_header=1)[keep_list - 1, -1]
    # f = open('aperture.dat', 'w+')
    # f.write('aperture\n')
    # for i in range(num_frac):
    #     f.write('-%d 0 0 %e \n' % (7 + i, aperture[i]))
    # f.close()
    # print("--> Complete")

    print("--> Editing radii_Final.dat file")
    fin = open(self.path + 'dfnGen_output/radii_Final.dat')
    fout = open('dfnGen_output/radii_Final.dat', 'w')
    # copy header
    line = fin.readline()
    fout.write(line)
    line = fin.readline()
    fout.write(line)
    fin.close()
    # write radii from remaining fractures
    radii = self.radii[
        keep_list -
        1, :]  #np.genfromtxt(self.path + 'radii_Final.dat', skip_header=2)[keep_list - 1, :]
    for i in range(num_frac):
        fout.write('%f %f %d\n' % (radii[i, 0], radii[i, 1], radii[i, 2]))
    fout.close()
    print("--> Complete")

    print("--> Editing normal_vectors.dat file")
    fin = open(self.path + 'dfnGen_output/normal_vectors.dat')
    fout = open('dfnGen_output/normal_vectors.dat', 'w')
    # copy header
    normal_vect = self.normal_vectors[
        keep_list -
        1, :]  #np.genfromtxt(self.path + 'normal_vectors.dat')[keep_list - 1, :]
    for i in range(num_frac):
        fout.write('%f %f %f\n' %
                   (normal_vect[i, 0], normal_vect[i, 1], normal_vect[i, 2]))
    fout.close()
    print("--> Complete")

    print("--> Editing translations.dat file")
    fin = open(self.path + 'dfnGen_output/translations.dat')
    fout = open('dfnGen_output/translations.dat', 'w')
    # copy header
    line = fin.readline()
    fout.write(line)
    points = []
    for line in fin.readlines():
        tmp = line.split(' ')
        if tmp[-1] != 'R':
            points.append((float(tmp[0]), float(tmp[1]), float(tmp[2])))
    points = np.asarray(points)
    points = points[keep_list - 1, :]
    for i in range(num_frac):
        fout.write('%f %f %f\n' % (points[i, 0], points[i, 1], points[i, 2]))
    fout.close()

    print("--> Complete")

    print("--> Editing translations.dat file")
    with open(self.path + 'dfnGen_output/translations.dat', 'r') as fin:
        with open('dfnGen_output/translations.dat', 'w') as fout:
            # copy header
            line = fin.readline()
            fout.write(line)
            points = []
            for line in fin.readlines():
                tmp = line.split(' ')
                if tmp[-1] != 'R':
                    points.append((float(tmp[0]), float(tmp[1]), float(tmp[2])))
            points = np.asarray(points)
            points = points[keep_list - 1, :]
            for i in range(num_frac):
                fout.write('%f %f %f\n' % (points[i, 0], points[i, 1], points[i, 2]))


    fout = open('dfnGen_output/surface_area_Final.dat', 'w')
    fout.write('Fracture Surface Area After Isolated Fracture and Cluster Removal')
    # copy header
    surface_area = self.surface_area[
        keep_list -
        1] 
    for i in range(num_frac):
        fout.write(f'{surface_area[i]}\n')
    fout.close()
    print("--> Complete")

    print("--> Editing polygons.dat file")
    with open(self.path + 'dfnGen_output/polygons.dat', 'r') as fin:
        header = fin.readline()
        data = fin.read().strip()
        with open('dfnGen_output/polygons.dat', 'w') as fout:
            # new header
            fout.write(f'nPolygons: {self.num_frac}')
            for fracture, line in enumerate(data.split('\n')):
                if fracture - 1 in keep_list:
                    fout.write(line + "\n")

    self.families = self.families[keep_list - 1]
    self.perm = self.perm[keep_list - 1]
    self.aperture = self.aperture[keep_list - 1]

    print("--> Editing Fracture Files Complete")


def create_mesh_links(self, path):
    ''' Makes symlinks for files in path required for meshing
    
    Parameters
    ----------
        self : DFN object
        path : string
            Path to where meshing files are located

    Returns
    -------
        None
    
    Notes
    -----
        None

    '''
    import os.path
    from shutil import rmtree
    print(f"--> Creating links for meshing from {path}")
    files = [
        'params.txt', 'poly_info.dat', 'polys','intersections', 'dfnGen_output/connectivity.dat', 'dfnGen_output/left.dat','dfnGen_output/right.dat', 'dfnGen_output/front.dat', 'dfnGen_output/back.dat', 'dfnGen_output/top.dat', 'dfnGen_output/fracture_info.dat', 'dfnGen_output/intersection_list.dat','dfnGen_output/bottom.dat', 
    ]
    for filename in files:
        if os.path.isfile(filename) or os.path.isdir(filename):
            print(f"Removing {filename}")
            try:
                rmtree(filename)
            except:
                print(f"Unable to remove {filename}")
        try:
            os.symlink(path + filename, filename)
        except:
            print(f"Unable to make link for {filename}")
            pass
    print("--> Complete")


def inp2gmv(self, inp_file=''):
    """ Convert inp file to gmv file, for general mesh viewer. Name of output file for base.inp is base.gmv

    Parameters
    ----------
        self : object
            DFN Class
        inp_file : str
            Name of inp file if not an attribure of self

    Returns
    ----------
    None

    Notes
    ---------
    """

    if inp_file:
        self.inp_file = inp_file
    else:
        inp_file = self.inp_file

    if inp_file == '':
        error = 'ERROR: inp file must be specified in inp2gmv!\n'
        sys.stderr.write(error)
        sys.exit(1)

    gmv_file = inp_file[:-4] + '.gmv'

    with open('inp2gmv.lgi', 'w') as fid:
        fid.write(f'read / avs / {inp_file} / mo\n')
        fid.write(f'dump / gmv / {gmv_file} / mo\n')
        fid.write('finish \n\n')

    failure = run_lagrit_script('inp2gmv.lgi')

    if failure:
        error = 'ERROR: Failed to run LaGrit to get gmv from inp file!\n'
        sys.stderr.write(error)
        sys.exit(1)
    print("--> Finished writing gmv format from avs format")


def inp2vtk_python(self):
    """ Using Python VTK library, convert inp file to VTK file.  

    Parameters
    ----------
        self : object 
            DFN Class

    Returns
    --------
        None

    Notes
    --------
        For a mesh base.inp, this dumps a VTK file named base.vtk
    """

    if self.flow_solver != "PFLOTRAN":
        error = "ERROR! Wrong flow solver requested\n"
        sys.stderr.write(error)
        sys.exit(1)

    print("--> Using Python to convert inp files to VTK files")
    if self.inp_file:
        inp_file = self.inp_file

    if inp_file == '':
        error = 'ERROR: Please provide inp filename!\n'
        sys.stderr.write(error)
        sys.exit(1)

    if self.vtk_file:
        vtk_file = self.vtk_file
    else:
        vtk_file = inp_file[:-4]
        self.vtk_file = vtk_file + '.vtk'

    print("--> Reading inp data")

    with open(inp_file, 'r') as f:
        line = f.readline()
        num_nodes = int(line.strip(' ').split()[0])
        num_elems = int(line.strip(' ').split()[1])

        coord = np.zeros((num_nodes, 3), 'float')
        elem_list_tri = []
        elem_list_tetra = []

        for i in range(num_nodes):
            line = f.readline()
            coord[i, 0] = float(line.strip(' ').split()[1])
            coord[i, 1] = float(line.strip(' ').split()[2])
            coord[i, 2] = float(line.strip(' ').split()[3])

        for i in range(num_elems):
            line = f.readline().strip(' ').split()
            line.pop(0)
            line.pop(0)
            elem_type = line.pop(0)
            if elem_type == 'tri':
                elem_list_tri.append([int(i) - 1 for i in line])
            if elem_type == 'tet':
                elem_list_tetra.append([int(i) - 1 for i in line])

    print('--> Writing inp data to vtk format')
    vtk = pv.VtkData(
        pv.UnstructuredGrid(coord,
                            tetra=elem_list_tetra,
                            triangle=elem_list_tri),
        'Unstructured pflotran grid')

    vtk.tofile(vtk_file)


def run_lagrit_script(lagrit_file, output_file=None, quiet=False):
    """
    Runs LaGriT

    Parameters
    -----------

        lagrit_file : string
            Name of LaGriT script to run
        
        output_file : string
            Name of file to dump LaGriT output
        
        quiet : bool
            If false, information will be printed to screen.

    Returns
    ----------
        failure: int
            If the run was successful, then 0 is returned. 

    """
    if output_file == None:
        cmd = f"{os.environ['LAGRIT_EXE']} < {lagrit_file} -log {lagrit_file}.log -out {lagrit_file}.out"
    else:
        cmd = f"{os.environ['LAGRIT_EXE']} < {lagrit_file} -log {output_file}.log -out {output_file}.out > {output_file}.dump"
    if not quiet:
        print(f"--> Running: {cmd}")
    failure = subprocess.call(cmd, shell=True)
    if failure:
        error = f"ERROR running LaGriT on script {lagrit_file}. Exiting Program.\n"
        sys.stderr.write(error)
        sys.exit(1)
    else:
        print(f"--> Running LaGriT on script {lagrit_file} successful.\n")
        return failure<|MERGE_RESOLUTION|>--- conflicted
+++ resolved
@@ -246,33 +246,6 @@
         os.unlink('poly_info.dat')
     except:
         pass
-<<<<<<< HEAD
-    f = open('dfnGen_output/poly_info.dat', 'w')
-    for i in range(num_frac):
-        f.write('%d %d %f %f %f %d %f %f %d\n' %
-                (i + 1, poly_info[i, 1], poly_info[i, 2], poly_info[i, 3],
-                 poly_info[i, 4], poly_info[i, 5], poly_info[i, 6],
-                 poly_info[i, 7], poly_info[i, 8]))
-    f.close()
-    print("--> Complete")
-
-    print("--> Editing perm.dat file")
-    perm = self.perm  #np.genfromtxt(self.path + 'perm.dat', skip_header=1)[keep_list - 1, -1]
-    f = open('perm.dat', 'w+')
-    f.write('permeability\n')
-    for i in range(num_frac):
-        f.write('-%d 0 0 %e %e %e\n' % (7 + i, perm[i], perm[i], perm[i]))
-    f.close()
-    print("--> Complete")
-
-    print("--> Editing aperture.dat file")
-    aperture = self.aperture  #np.genfromtxt(self.path + 'aperture.dat', skip_header=1)[keep_list - 1, -1]
-    f = open('aperture.dat', 'w+')
-    f.write('aperture\n')
-    for i in range(num_frac):
-        f.write('-%d 0 0 %e \n' % (7 + i, aperture[i]))
-    f.close()
-=======
 
     with open('poly_info.dat', 'w') as fp:
         for i in range(num_frac):
@@ -282,7 +255,6 @@
                     poly_info[i, 7], poly_info[i, 8]))
     self.poly_info = poly_info
 
->>>>>>> a91f27e2
     print("--> Complete")
 
     # print("--> Editing perm.dat file")
